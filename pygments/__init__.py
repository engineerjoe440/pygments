# -*- coding: utf-8 -*-
"""
    Pygments
    ~~~~~~~~

    Pygments is a syntax highlighting package written in Python.

    It is a generic syntax highlighter for general use in all kinds of software
    such as forum systems, wikis or other applications that need to prettify
    source code. Highlights are:

    * a wide range of common languages and markup formats is supported
    * special attention is paid to details, increasing quality by a fair amount
    * support for new languages and formats are added easily
    * a number of output formats, presently HTML, LaTeX, RTF, SVG, all image
      formats that PIL supports, and ANSI sequences
    * it is usable as a command-line tool and as a library
    * ... and it highlights even Brainfuck!

    The `Pygments tip`_ is installable with ``easy_install Pygments==dev``.

    .. _Pygments tip:
       http://bitbucket.org/birkenfeld/pygments-main/get/tip.zip#egg=Pygments-dev

    :copyright: Copyright 2006-2014 by the Pygments team, see AUTHORS.
    :license: BSD, see LICENSE for details.
"""

<<<<<<< HEAD
__version__ = '2.0.2'
=======
__version__ = '2.1a0'
>>>>>>> cf93bea6
__docformat__ = 'restructuredtext'

__all__ = ['lex', 'format', 'highlight']


import sys

from pygments.util import StringIO, BytesIO


def lex(code, lexer):
    """
    Lex ``code`` with ``lexer`` and return an iterable of tokens.
    """
    try:
        return lexer.get_tokens(code)
    except TypeError as err:
        if isinstance(err.args[0], str) and \
           ('unbound method get_tokens' in err.args[0] or
                'missing 1 required positional argument' in err.args[0]):
            raise TypeError('lex() argument must be a lexer instance, '
                            'not a class')
        raise


def format(tokens, formatter, outfile=None):
    """
    Format a tokenlist ``tokens`` with the formatter ``formatter``.

    If ``outfile`` is given and a valid file object (an object
    with a ``write`` method), the result will be written to it, otherwise
    it is returned as a string.
    """
    try:
        if not outfile:
            realoutfile = getattr(formatter, 'encoding', None) and BytesIO() or StringIO()
            formatter.format(tokens, realoutfile)
            return realoutfile.getvalue()
        else:
            formatter.format(tokens, outfile)
    except TypeError as err:
        if isinstance(err.args[0], str) and \
           ('unbound method format' in err.args[0] or
                'missing 1 required positional argument' in err.args[0]):
            raise TypeError('format() argument must be a formatter instance, '
                            'not a class')
        raise


def highlight(code, lexer, formatter, outfile=None):
    """
    Lex ``code`` with ``lexer`` and format it with the formatter ``formatter``.

    If ``outfile`` is given and a valid file object (an object
    with a ``write`` method), the result will be written to it, otherwise
    it is returned as a string.
    """
    return format(lex(code, lexer), formatter, outfile)


if __name__ == '__main__':  # pragma: no cover
    from pygments.cmdline import main
    sys.exit(main(sys.argv))<|MERGE_RESOLUTION|>--- conflicted
+++ resolved
@@ -26,11 +26,7 @@
     :license: BSD, see LICENSE for details.
 """
 
-<<<<<<< HEAD
-__version__ = '2.0.2'
-=======
 __version__ = '2.1a0'
->>>>>>> cf93bea6
 __docformat__ = 'restructuredtext'
 
 __all__ = ['lex', 'format', 'highlight']
