# -*- coding: utf-8 -*-
"""
    pygments.lexers.templates
    ~~~~~~~~~~~~~~~~~~~~~~~~~

    Lexers for various template engines' markup.

    :copyright: Copyright 2006-2014 by the Pygments team, see AUTHORS.
    :license: BSD, see LICENSE for details.
"""

import re

from pygments.lexers.web import \
     PhpLexer, HtmlLexer, XmlLexer, JavascriptLexer, CssLexer, LassoLexer
from pygments.lexers.agile import PythonLexer, PerlLexer
from pygments.lexers.compiled import JavaLexer
from pygments.lexers.jvm import TeaLangLexer
from pygments.lexer import Lexer, DelegatingLexer, RegexLexer, bygroups, \
     include, using, this
from pygments.token import Error, Punctuation, \
     Text, Comment, Operator, Keyword, Name, String, Number, Other, Token
from pygments.util import html_doctype_matches, looks_like_xml

__all__ = ['HtmlPhpLexer', 'XmlPhpLexer', 'CssPhpLexer',
           'JavascriptPhpLexer', 'ErbLexer', 'RhtmlLexer',
           'XmlErbLexer', 'CssErbLexer', 'JavascriptErbLexer',
           'SmartyLexer', 'HtmlSmartyLexer', 'XmlSmartyLexer',
           'CssSmartyLexer', 'JavascriptSmartyLexer', 'DjangoLexer',
           'HtmlDjangoLexer', 'CssDjangoLexer', 'XmlDjangoLexer',
           'JavascriptDjangoLexer', 'GenshiLexer', 'HtmlGenshiLexer',
           'GenshiTextLexer', 'CssGenshiLexer', 'JavascriptGenshiLexer',
           'MyghtyLexer', 'MyghtyHtmlLexer', 'MyghtyXmlLexer',
           'MyghtyCssLexer', 'MyghtyJavascriptLexer', 'MasonLexer', 'MakoLexer',
           'MakoHtmlLexer', 'MakoXmlLexer', 'MakoJavascriptLexer',
           'MakoCssLexer', 'JspLexer', 'CheetahLexer', 'CheetahHtmlLexer',
           'CheetahXmlLexer', 'CheetahJavascriptLexer', 'EvoqueLexer',
           'EvoqueHtmlLexer', 'EvoqueXmlLexer', 'ColdfusionLexer',
<<<<<<< HEAD
           'ColdfusionHtmlLexer', 'ColdfusionCFCLexer', 'VelocityLexer', 
           'VelocityHtmlLexer', 'VelocityXmlLexer', 'SspLexer', 
           'TeaTemplateLexer', 'LassoHtmlLexer', 'LassoXmlLexer', 
           'LassoCssLexer', 'LassoJavascriptLexer']
=======
           'ColdfusionHtmlLexer', 'VelocityLexer', 'VelocityHtmlLexer',
           'VelocityXmlLexer', 'SspLexer', 'TeaTemplateLexer', 'LassoHtmlLexer',
           'LassoXmlLexer', 'LassoCssLexer', 'LassoJavascriptLexer', 
           'HandlebarsLexer', 'HandlebarsHtmlLexer']
>>>>>>> bfe786a6


class ErbLexer(Lexer):
    """
    Generic `ERB <http://ruby-doc.org/core/classes/ERB.html>`_ (Ruby Templating)
    lexer.

    Just highlights ruby code between the preprocessor directives, other data
    is left untouched by the lexer.

    All options are also forwarded to the `RubyLexer`.
    """

    name = 'ERB'
    aliases = ['erb']
    mimetypes = ['application/x-ruby-templating']

    _block_re = re.compile(r'(<%%|%%>|<%=|<%#|<%-|<%|-%>|%>|^%[^%].*?$)', re.M)

    def __init__(self, **options):
        from pygments.lexers.agile import RubyLexer
        self.ruby_lexer = RubyLexer(**options)
        Lexer.__init__(self, **options)

    def get_tokens_unprocessed(self, text):
        """
        Since ERB doesn't allow "<%" and other tags inside of ruby
        blocks we have to use a split approach here that fails for
        that too.
        """
        tokens = self._block_re.split(text)
        tokens.reverse()
        state = idx = 0
        try:
            while True:
                # text
                if state == 0:
                    val = tokens.pop()
                    yield idx, Other, val
                    idx += len(val)
                    state = 1
                # block starts
                elif state == 1:
                    tag = tokens.pop()
                    # literals
                    if tag in ('<%%', '%%>'):
                        yield idx, Other, tag
                        idx += 3
                        state = 0
                    # comment
                    elif tag == '<%#':
                        yield idx, Comment.Preproc, tag
                        val = tokens.pop()
                        yield idx + 3, Comment, val
                        idx += 3 + len(val)
                        state = 2
                    # blocks or output
                    elif tag in ('<%', '<%=', '<%-'):
                        yield idx, Comment.Preproc, tag
                        idx += len(tag)
                        data = tokens.pop()
                        r_idx = 0
                        for r_idx, r_token, r_value in \
                            self.ruby_lexer.get_tokens_unprocessed(data):
                            yield r_idx + idx, r_token, r_value
                        idx += len(data)
                        state = 2
                    elif tag in ('%>', '-%>'):
                        yield idx, Error, tag
                        idx += len(tag)
                        state = 0
                    # % raw ruby statements
                    else:
                        yield idx, Comment.Preproc, tag[0]
                        r_idx = 0
                        for r_idx, r_token, r_value in \
                            self.ruby_lexer.get_tokens_unprocessed(tag[1:]):
                            yield idx + 1 + r_idx, r_token, r_value
                        idx += len(tag)
                        state = 0
                # block ends
                elif state == 2:
                    tag = tokens.pop()
                    if tag not in ('%>', '-%>'):
                        yield idx, Other, tag
                    else:
                        yield idx, Comment.Preproc, tag
                    idx += len(tag)
                    state = 0
        except IndexError:
            return

    def analyse_text(text):
        if '<%' in text and '%>' in text:
            return 0.4


class SmartyLexer(RegexLexer):
    """
    Generic `Smarty <http://smarty.php.net/>`_ template lexer.

    Just highlights smarty code between the preprocessor directives, other
    data is left untouched by the lexer.
    """

    name = 'Smarty'
    aliases = ['smarty']
    filenames = ['*.tpl']
    mimetypes = ['application/x-smarty']

    flags = re.MULTILINE | re.DOTALL

    tokens = {
        'root': [
            (r'[^{]+', Other),
            (r'(\{)(\*.*?\*)(\})',
             bygroups(Comment.Preproc, Comment, Comment.Preproc)),
            (r'(\{php\})(.*?)(\{/php\})',
             bygroups(Comment.Preproc, using(PhpLexer, startinline=True),
                      Comment.Preproc)),
            (r'(\{)(/?[a-zA-Z_][a-zA-Z0-9_]*)(\s*)',
             bygroups(Comment.Preproc, Name.Function, Text), 'smarty'),
            (r'\{', Comment.Preproc, 'smarty')
        ],
        'smarty': [
            (r'\s+', Text),
            (r'\}', Comment.Preproc, '#pop'),
            (r'#[a-zA-Z_][a-zA-Z0-9_]*#', Name.Variable),
            (r'\$[a-zA-Z_][a-zA-Z0-9_]*(\.[a-zA-Z0-9_]+)*', Name.Variable),
            (r'[~!%^&*()+=|\[\]:;,.<>/?{}@-]', Operator),
            (r'(true|false|null)\b', Keyword.Constant),
            (r"[0-9](\.[0-9]*)?(eE[+-][0-9])?[flFLdD]?|"
             r"0[xX][0-9a-fA-F]+[Ll]?", Number),
            (r'"(\\\\|\\"|[^"])*"', String.Double),
            (r"'(\\\\|\\'|[^'])*'", String.Single),
            (r'[a-zA-Z_][a-zA-Z0-9_]*', Name.Attribute)
        ]
    }

    def analyse_text(text):
        rv = 0.0
        if re.search('\{if\s+.*?\}.*?\{/if\}', text):
            rv += 0.15
        if re.search('\{include\s+file=.*?\}', text):
            rv += 0.15
        if re.search('\{foreach\s+.*?\}.*?\{/foreach\}', text):
            rv += 0.15
        if re.search('\{\$.*?\}', text):
            rv += 0.01
        return rv


class VelocityLexer(RegexLexer):
    """
    Generic `Velocity <http://velocity.apache.org/>`_ template lexer.

    Just highlights velocity directives and variable references, other
    data is left untouched by the lexer.
    """

    name = 'Velocity'
    aliases = ['velocity']
    filenames = ['*.vm','*.fhtml']

    flags = re.MULTILINE | re.DOTALL

    identifier = r'[a-zA-Z_][a-zA-Z0-9_]*'

    tokens = {
        'root': [
            (r'[^{#$]+', Other),
            (r'(#)(\*.*?\*)(#)',
             bygroups(Comment.Preproc, Comment, Comment.Preproc)),
            (r'(##)(.*?$)',
             bygroups(Comment.Preproc, Comment)),
            (r'(#\{?)(' + identifier + r')(\}?)(\s?\()',
             bygroups(Comment.Preproc, Name.Function, Comment.Preproc, Punctuation),
             'directiveparams'),
            (r'(#\{?)(' + identifier + r')(\}|\b)',
             bygroups(Comment.Preproc, Name.Function, Comment.Preproc)),
            (r'\$\{?', Punctuation, 'variable')
        ],
        'variable': [
            (identifier, Name.Variable),
            (r'\(', Punctuation, 'funcparams'),
            (r'(\.)(' + identifier + r')',
             bygroups(Punctuation, Name.Variable), '#push'),
            (r'\}', Punctuation, '#pop'),
            (r'', Other, '#pop')
        ],
        'directiveparams': [
            (r'(&&|\|\||==?|!=?|[-<>+*%&\|\^/])|\b(eq|ne|gt|lt|ge|le|not|in)\b',
             Operator),
            (r'\[', Operator, 'rangeoperator'),
            (r'\b' + identifier + r'\b', Name.Function),
            include('funcparams')
        ],
        'rangeoperator': [
            (r'\.\.', Operator),
            include('funcparams'),
            (r'\]', Operator, '#pop')
        ],
        'funcparams': [
            (r'\$\{?', Punctuation, 'variable'),
            (r'\s+', Text),
            (r',', Punctuation),
            (r'"(\\\\|\\"|[^"])*"', String.Double),
            (r"'(\\\\|\\'|[^'])*'", String.Single),
            (r"0[xX][0-9a-fA-F]+[Ll]?", Number),
            (r"\b[0-9]+\b", Number),
            (r'(true|false|null)\b', Keyword.Constant),
            (r'\(', Punctuation, '#push'),
            (r'\)', Punctuation, '#pop'),
            (r'\[', Punctuation, '#push'),
            (r'\]', Punctuation, '#pop'),
        ]
    }

    def analyse_text(text):
        rv = 0.0
        if re.search(r'#\{?macro\}?\(.*?\).*?#\{?end\}?', text):
            rv += 0.25
        if re.search(r'#\{?if\}?\(.+?\).*?#\{?end\}?', text):
            rv += 0.15
        if re.search(r'#\{?foreach\}?\(.+?\).*?#\{?end\}?', text):
            rv += 0.15
        if re.search(r'\$\{?[a-zA-Z_][a-zA-Z0-9_]*(\([^)]*\))?'
                     r'(\.[a-zA-Z0-9_]+(\([^)]*\))?)*\}?', text):
            rv += 0.01
        return rv


class VelocityHtmlLexer(DelegatingLexer):
    """
    Subclass of the `VelocityLexer` that highlights unlexer data
    with the `HtmlLexer`.

    """

    name = 'HTML+Velocity'
    aliases = ['html+velocity']
    alias_filenames = ['*.html','*.fhtml']
    mimetypes = ['text/html+velocity']

    def __init__(self, **options):
        super(VelocityHtmlLexer, self).__init__(HtmlLexer, VelocityLexer,
                                              **options)


class VelocityXmlLexer(DelegatingLexer):
    """
    Subclass of the `VelocityLexer` that highlights unlexer data
    with the `XmlLexer`.

    """

    name = 'XML+Velocity'
    aliases = ['xml+velocity']
    alias_filenames = ['*.xml','*.vm']
    mimetypes = ['application/xml+velocity']

    def __init__(self, **options):
        super(VelocityXmlLexer, self).__init__(XmlLexer, VelocityLexer,
                                               **options)

    def analyse_text(text):
        rv = VelocityLexer.analyse_text(text) - 0.01
        if looks_like_xml(text):
            rv += 0.5
        return rv


class DjangoLexer(RegexLexer):
    """
    Generic `django <http://www.djangoproject.com/documentation/templates/>`_
    and `jinja <http://wsgiarea.pocoo.org/jinja/>`_ template lexer.

    It just highlights django/jinja code between the preprocessor directives,
    other data is left untouched by the lexer.
    """

    name = 'Django/Jinja'
    aliases = ['django', 'jinja']
    mimetypes = ['application/x-django-templating', 'application/x-jinja']

    flags = re.M | re.S

    tokens = {
        'root': [
            (r'[^{]+', Other),
            (r'\{\{', Comment.Preproc, 'var'),
            # jinja/django comments
            (r'\{[*#].*?[*#]\}', Comment),
            # django comments
            (r'(\{%)(-?\s*)(comment)(\s*-?)(%\})(.*?)'
             r'(\{%)(-?\s*)(endcomment)(\s*-?)(%\})',
             bygroups(Comment.Preproc, Text, Keyword, Text, Comment.Preproc,
                      Comment, Comment.Preproc, Text, Keyword, Text,
                      Comment.Preproc)),
            # raw jinja blocks
            (r'(\{%)(-?\s*)(raw)(\s*-?)(%\})(.*?)'
             r'(\{%)(-?\s*)(endraw)(\s*-?)(%\})',
             bygroups(Comment.Preproc, Text, Keyword, Text, Comment.Preproc,
                      Text, Comment.Preproc, Text, Keyword, Text,
                      Comment.Preproc)),
            # filter blocks
            (r'(\{%)(-?\s*)(filter)(\s+)([a-zA-Z_][a-zA-Z0-9_]*)',
             bygroups(Comment.Preproc, Text, Keyword, Text, Name.Function),
             'block'),
            (r'(\{%)(-?\s*)([a-zA-Z_][a-zA-Z0-9_]*)',
             bygroups(Comment.Preproc, Text, Keyword), 'block'),
            (r'\{', Other)
        ],
        'varnames': [
            (r'(\|)(\s*)([a-zA-Z_][a-zA-Z0-9_]*)',
             bygroups(Operator, Text, Name.Function)),
            (r'(is)(\s+)(not)?(\s+)?([a-zA-Z_][a-zA-Z0-9_]*)',
             bygroups(Keyword, Text, Keyword, Text, Name.Function)),
            (r'(_|true|false|none|True|False|None)\b', Keyword.Pseudo),
            (r'(in|as|reversed|recursive|not|and|or|is|if|else|import|'
             r'with(?:(?:out)?\s*context)?|scoped|ignore\s+missing)\b',
             Keyword),
            (r'(loop|block|super|forloop)\b', Name.Builtin),
            (r'[a-zA-Z][a-zA-Z0-9_-]*', Name.Variable),
            (r'\.[a-zA-Z0-9_]+', Name.Variable),
            (r':?"(\\\\|\\"|[^"])*"', String.Double),
            (r":?'(\\\\|\\'|[^'])*'", String.Single),
            (r'([{}()\[\]+\-*/,:~]|[><=]=?)', Operator),
            (r"[0-9](\.[0-9]*)?(eE[+-][0-9])?[flFLdD]?|"
             r"0[xX][0-9a-fA-F]+[Ll]?", Number),
        ],
        'var': [
            (r'\s+', Text),
            (r'(-?)(\}\})', bygroups(Text, Comment.Preproc), '#pop'),
            include('varnames')
        ],
        'block': [
            (r'\s+', Text),
            (r'(-?)(%\})', bygroups(Text, Comment.Preproc), '#pop'),
            include('varnames'),
            (r'.', Punctuation)
        ]
    }

    def analyse_text(text):
        rv = 0.0
        if re.search(r'\{%\s*(block|extends)', text) is not None:
            rv += 0.4
        if re.search(r'\{%\s*if\s*.*?%\}', text) is not None:
            rv += 0.1
        if re.search(r'\{\{.*?\}\}', text) is not None:
            rv += 0.1
        return rv


class MyghtyLexer(RegexLexer):
    """
    Generic `myghty templates`_ lexer. Code that isn't Myghty
    markup is yielded as `Token.Other`.

    .. versionadded:: 0.6

    .. _myghty templates: http://www.myghty.org/
    """

    name = 'Myghty'
    aliases = ['myghty']
    filenames = ['*.myt', 'autodelegate']
    mimetypes = ['application/x-myghty']

    tokens = {
        'root': [
            (r'\s+', Text),
            (r'(<%(?:def|method))(\s*)(.*?)(>)(.*?)(</%\2\s*>)(?s)',
             bygroups(Name.Tag, Text, Name.Function, Name.Tag,
                      using(this), Name.Tag)),
            (r'(<%\w+)(.*?)(>)(.*?)(</%\2\s*>)(?s)',
             bygroups(Name.Tag, Name.Function, Name.Tag,
                      using(PythonLexer), Name.Tag)),
            (r'(<&[^|])(.*?)(,.*?)?(&>)',
             bygroups(Name.Tag, Name.Function, using(PythonLexer), Name.Tag)),
            (r'(<&\|)(.*?)(,.*?)?(&>)(?s)',
             bygroups(Name.Tag, Name.Function, using(PythonLexer), Name.Tag)),
            (r'</&>', Name.Tag),
            (r'(<%!?)(.*?)(%>)(?s)',
             bygroups(Name.Tag, using(PythonLexer), Name.Tag)),
            (r'(?<=^)#[^\n]*(\n|\Z)', Comment),
            (r'(?<=^)(%)([^\n]*)(\n|\Z)',
             bygroups(Name.Tag, using(PythonLexer), Other)),
            (r"""(?sx)
                 (.+?)               # anything, followed by:
                 (?:
                  (?<=\n)(?=[%#]) |  # an eval or comment line
                  (?=</?[%&]) |      # a substitution or block or
                                     # call start or end
                                     # - don't consume
                  (\\\n) |           # an escaped newline
                  \Z                 # end of string
                 )""", bygroups(Other, Operator)),
        ]
    }


class MyghtyHtmlLexer(DelegatingLexer):
    """
    Subclass of the `MyghtyLexer` that highlights unlexer data
    with the `HtmlLexer`.

    .. versionadded:: 0.6
    """

    name = 'HTML+Myghty'
    aliases = ['html+myghty']
    mimetypes = ['text/html+myghty']

    def __init__(self, **options):
        super(MyghtyHtmlLexer, self).__init__(HtmlLexer, MyghtyLexer,
                                              **options)


class MyghtyXmlLexer(DelegatingLexer):
    """
    Subclass of the `MyghtyLexer` that highlights unlexer data
    with the `XmlLexer`.

    .. versionadded:: 0.6
    """

    name = 'XML+Myghty'
    aliases = ['xml+myghty']
    mimetypes = ['application/xml+myghty']

    def __init__(self, **options):
        super(MyghtyXmlLexer, self).__init__(XmlLexer, MyghtyLexer,
                                             **options)


class MyghtyJavascriptLexer(DelegatingLexer):
    """
    Subclass of the `MyghtyLexer` that highlights unlexer data
    with the `JavascriptLexer`.

    .. versionadded:: 0.6
    """

    name = 'JavaScript+Myghty'
    aliases = ['js+myghty', 'javascript+myghty']
    mimetypes = ['application/x-javascript+myghty',
                 'text/x-javascript+myghty',
                 'text/javascript+mygthy']

    def __init__(self, **options):
        super(MyghtyJavascriptLexer, self).__init__(JavascriptLexer,
                                                    MyghtyLexer, **options)


class MyghtyCssLexer(DelegatingLexer):
    """
    Subclass of the `MyghtyLexer` that highlights unlexer data
    with the `CssLexer`.

    .. versionadded:: 0.6
    """

    name = 'CSS+Myghty'
    aliases = ['css+myghty']
    mimetypes = ['text/css+myghty']

    def __init__(self, **options):
        super(MyghtyCssLexer, self).__init__(CssLexer, MyghtyLexer,
                                             **options)


class MasonLexer(RegexLexer):
    """
    Generic `mason templates`_ lexer. Stolen from Myghty lexer. Code that isn't
    Mason markup is HTML.

    .. _mason templates: http://www.masonhq.com/

    .. versionadded:: 1.4
    """
    name = 'Mason'
    aliases = ['mason']
    filenames = ['*.m', '*.mhtml', '*.mc', '*.mi', 'autohandler', 'dhandler']
    mimetypes = ['application/x-mason']

    tokens = {
        'root': [
            (r'\s+', Text),
            (r'(<%doc>)(.*?)(</%doc>)(?s)',
             bygroups(Name.Tag, Comment.Multiline, Name.Tag)),
            (r'(<%(?:def|method))(\s*)(.*?)(>)(.*?)(</%\2\s*>)(?s)',
             bygroups(Name.Tag, Text, Name.Function, Name.Tag,
                      using(this), Name.Tag)),
            (r'(<%\w+)(.*?)(>)(.*?)(</%\2\s*>)(?s)',
             bygroups(Name.Tag, Name.Function, Name.Tag,
                      using(PerlLexer), Name.Tag)),
            (r'(<&[^|])(.*?)(,.*?)?(&>)(?s)',
             bygroups(Name.Tag, Name.Function, using(PerlLexer), Name.Tag)),
            (r'(<&\|)(.*?)(,.*?)?(&>)(?s)',
             bygroups(Name.Tag, Name.Function, using(PerlLexer), Name.Tag)),
            (r'</&>', Name.Tag),
            (r'(<%!?)(.*?)(%>)(?s)',
             bygroups(Name.Tag, using(PerlLexer), Name.Tag)),
            (r'(?<=^)#[^\n]*(\n|\Z)', Comment),
            (r'(?<=^)(%)([^\n]*)(\n|\Z)',
             bygroups(Name.Tag, using(PerlLexer), Other)),
            (r"""(?sx)
                 (.+?)               # anything, followed by:
                 (?:
                  (?<=\n)(?=[%#]) |  # an eval or comment line
                  (?=</?[%&]) |      # a substitution or block or
                                     # call start or end
                                     # - don't consume
                  (\\\n) |           # an escaped newline
                  \Z                 # end of string
                 )""", bygroups(using(HtmlLexer), Operator)),
        ]
    }

    def analyse_text(text):
        rv = 0.0
        if re.search('<&', text) is not None:
            rv = 1.0
        return rv


class MakoLexer(RegexLexer):
    """
    Generic `mako templates`_ lexer. Code that isn't Mako
    markup is yielded as `Token.Other`.

    .. versionadded:: 0.7

    .. _mako templates: http://www.makotemplates.org/
    """

    name = 'Mako'
    aliases = ['mako']
    filenames = ['*.mao']
    mimetypes = ['application/x-mako']

    tokens = {
        'root': [
            (r'(\s*)(%)(\s*end(?:\w+))(\n|\Z)',
             bygroups(Text, Comment.Preproc, Keyword, Other)),
            (r'(\s*)(%)([^\n]*)(\n|\Z)',
             bygroups(Text, Comment.Preproc, using(PythonLexer), Other)),
            (r'(\s*)(##[^\n]*)(\n|\Z)',
             bygroups(Text, Comment.Preproc, Other)),
            (r'(?s)<%doc>.*?</%doc>', Comment.Preproc),
            (r'(<%)([\w\.\:]+)',
             bygroups(Comment.Preproc, Name.Builtin), 'tag'),
            (r'(</%)([\w\.\:]+)(>)',
             bygroups(Comment.Preproc, Name.Builtin, Comment.Preproc)),
            (r'<%(?=([\w\.\:]+))', Comment.Preproc, 'ondeftags'),
            (r'(<%(?:!?))(.*?)(%>)(?s)',
             bygroups(Comment.Preproc, using(PythonLexer), Comment.Preproc)),
            (r'(\$\{)(.*?)(\})',
             bygroups(Comment.Preproc, using(PythonLexer), Comment.Preproc)),
            (r'''(?sx)
                (.+?)                # anything, followed by:
                (?:
                 (?<=\n)(?=%|\#\#) | # an eval or comment line
                 (?=\#\*) |          # multiline comment
                 (?=</?%) |          # a python block
                                     # call start or end
                 (?=\$\{) |          # a substitution
                 (?<=\n)(?=\s*%) |
                                     # - don't consume
                 (\\\n) |            # an escaped newline
                 \Z                  # end of string
                )
            ''', bygroups(Other, Operator)),
            (r'\s+', Text),
        ],
        'ondeftags': [
            (r'<%', Comment.Preproc),
            (r'(?<=<%)(include|inherit|namespace|page)', Name.Builtin),
            include('tag'),
        ],
        'tag': [
            (r'((?:\w+)\s*=)(\s*)(".*?")',
             bygroups(Name.Attribute, Text, String)),
            (r'/?\s*>', Comment.Preproc, '#pop'),
            (r'\s+', Text),
        ],
        'attr': [
            ('".*?"', String, '#pop'),
            ("'.*?'", String, '#pop'),
            (r'[^\s>]+', String, '#pop'),
        ],
    }


class MakoHtmlLexer(DelegatingLexer):
    """
    Subclass of the `MakoLexer` that highlights unlexed data
    with the `HtmlLexer`.

    .. versionadded:: 0.7
    """

    name = 'HTML+Mako'
    aliases = ['html+mako']
    mimetypes = ['text/html+mako']

    def __init__(self, **options):
        super(MakoHtmlLexer, self).__init__(HtmlLexer, MakoLexer,
                                              **options)

class MakoXmlLexer(DelegatingLexer):
    """
    Subclass of the `MakoLexer` that highlights unlexer data
    with the `XmlLexer`.

    .. versionadded:: 0.7
    """

    name = 'XML+Mako'
    aliases = ['xml+mako']
    mimetypes = ['application/xml+mako']

    def __init__(self, **options):
        super(MakoXmlLexer, self).__init__(XmlLexer, MakoLexer,
                                             **options)

class MakoJavascriptLexer(DelegatingLexer):
    """
    Subclass of the `MakoLexer` that highlights unlexer data
    with the `JavascriptLexer`.

    .. versionadded:: 0.7
    """

    name = 'JavaScript+Mako'
    aliases = ['js+mako', 'javascript+mako']
    mimetypes = ['application/x-javascript+mako',
                 'text/x-javascript+mako',
                 'text/javascript+mako']

    def __init__(self, **options):
        super(MakoJavascriptLexer, self).__init__(JavascriptLexer,
                                                    MakoLexer, **options)

class MakoCssLexer(DelegatingLexer):
    """
    Subclass of the `MakoLexer` that highlights unlexer data
    with the `CssLexer`.

    .. versionadded:: 0.7
    """

    name = 'CSS+Mako'
    aliases = ['css+mako']
    mimetypes = ['text/css+mako']

    def __init__(self, **options):
        super(MakoCssLexer, self).__init__(CssLexer, MakoLexer,
                                             **options)


# Genshi and Cheetah lexers courtesy of Matt Good.

class CheetahPythonLexer(Lexer):
    """
    Lexer for handling Cheetah's special $ tokens in Python syntax.
    """

    def get_tokens_unprocessed(self, text):
        pylexer = PythonLexer(**self.options)
        for pos, type_, value in pylexer.get_tokens_unprocessed(text):
            if type_ == Token.Error and value == '$':
                type_ = Comment.Preproc
            yield pos, type_, value


class CheetahLexer(RegexLexer):
    """
    Generic `cheetah templates`_ lexer. Code that isn't Cheetah
    markup is yielded as `Token.Other`.  This also works for
    `spitfire templates`_ which use the same syntax.

    .. _cheetah templates: http://www.cheetahtemplate.org/
    .. _spitfire templates: http://code.google.com/p/spitfire/
    """

    name = 'Cheetah'
    aliases = ['cheetah', 'spitfire']
    filenames = ['*.tmpl', '*.spt']
    mimetypes = ['application/x-cheetah', 'application/x-spitfire']

    tokens = {
        'root': [
            (r'(##[^\n]*)$',
             (bygroups(Comment))),
            (r'#[*](.|\n)*?[*]#', Comment),
            (r'#end[^#\n]*(?:#|$)', Comment.Preproc),
            (r'#slurp$', Comment.Preproc),
            (r'(#[a-zA-Z]+)([^#\n]*)(#|$)',
             (bygroups(Comment.Preproc, using(CheetahPythonLexer),
                       Comment.Preproc))),
            # TODO support other Python syntax like $foo['bar']
            (r'(\$)([a-zA-Z_][a-zA-Z0-9_\.]*[a-zA-Z0-9_])',
             bygroups(Comment.Preproc, using(CheetahPythonLexer))),
            (r'(\$\{!?)(.*?)(\})(?s)',
             bygroups(Comment.Preproc, using(CheetahPythonLexer),
                      Comment.Preproc)),
            (r'''(?sx)
                (.+?)               # anything, followed by:
                (?:
                 (?=[#][#a-zA-Z]*) |   # an eval comment
                 (?=\$[a-zA-Z_{]) | # a substitution
                 \Z                 # end of string
                )
            ''', Other),
            (r'\s+', Text),
        ],
    }


class CheetahHtmlLexer(DelegatingLexer):
    """
    Subclass of the `CheetahLexer` that highlights unlexer data
    with the `HtmlLexer`.
    """

    name = 'HTML+Cheetah'
    aliases = ['html+cheetah', 'html+spitfire', 'htmlcheetah']
    mimetypes = ['text/html+cheetah', 'text/html+spitfire']

    def __init__(self, **options):
        super(CheetahHtmlLexer, self).__init__(HtmlLexer, CheetahLexer,
                                               **options)


class CheetahXmlLexer(DelegatingLexer):
    """
    Subclass of the `CheetahLexer` that highlights unlexer data
    with the `XmlLexer`.
    """

    name = 'XML+Cheetah'
    aliases = ['xml+cheetah', 'xml+spitfire']
    mimetypes = ['application/xml+cheetah', 'application/xml+spitfire']

    def __init__(self, **options):
        super(CheetahXmlLexer, self).__init__(XmlLexer, CheetahLexer,
                                              **options)


class CheetahJavascriptLexer(DelegatingLexer):
    """
    Subclass of the `CheetahLexer` that highlights unlexer data
    with the `JavascriptLexer`.
    """

    name = 'JavaScript+Cheetah'
    aliases = ['js+cheetah', 'javascript+cheetah',
               'js+spitfire', 'javascript+spitfire']
    mimetypes = ['application/x-javascript+cheetah',
                 'text/x-javascript+cheetah',
                 'text/javascript+cheetah',
                 'application/x-javascript+spitfire',
                 'text/x-javascript+spitfire',
                 'text/javascript+spitfire']

    def __init__(self, **options):
        super(CheetahJavascriptLexer, self).__init__(JavascriptLexer,
                                                     CheetahLexer, **options)


class GenshiTextLexer(RegexLexer):
    """
    A lexer that highlights `genshi <http://genshi.edgewall.org/>`_ text
    templates.
    """

    name = 'Genshi Text'
    aliases = ['genshitext']
    mimetypes = ['application/x-genshi-text', 'text/x-genshi']

    tokens = {
        'root': [
            (r'[^#\$\s]+', Other),
            (r'^(\s*)(##.*)$', bygroups(Text, Comment)),
            (r'^(\s*)(#)', bygroups(Text, Comment.Preproc), 'directive'),
            include('variable'),
            (r'[#\$\s]', Other),
        ],
        'directive': [
            (r'\n', Text, '#pop'),
            (r'(?:def|for|if)\s+.*', using(PythonLexer), '#pop'),
            (r'(choose|when|with)([^\S\n]+)(.*)',
             bygroups(Keyword, Text, using(PythonLexer)), '#pop'),
            (r'(choose|otherwise)\b', Keyword, '#pop'),
            (r'(end\w*)([^\S\n]*)(.*)', bygroups(Keyword, Text, Comment), '#pop'),
        ],
        'variable': [
            (r'(?<!\$)(\$\{)(.+?)(\})',
             bygroups(Comment.Preproc, using(PythonLexer), Comment.Preproc)),
            (r'(?<!\$)(\$)([a-zA-Z_][a-zA-Z0-9_\.]*)',
             Name.Variable),
        ]
    }


class GenshiMarkupLexer(RegexLexer):
    """
    Base lexer for Genshi markup, used by `HtmlGenshiLexer` and
    `GenshiLexer`.
    """

    flags = re.DOTALL

    tokens = {
        'root': [
            (r'[^<\$]+', Other),
            (r'(<\?python)(.*?)(\?>)',
             bygroups(Comment.Preproc, using(PythonLexer), Comment.Preproc)),
            # yield style and script blocks as Other
            (r'<\s*(script|style)\s*.*?>.*?<\s*/\1\s*>', Other),
            (r'<\s*py:[a-zA-Z0-9]+', Name.Tag, 'pytag'),
            (r'<\s*[a-zA-Z0-9:]+', Name.Tag, 'tag'),
            include('variable'),
            (r'[<\$]', Other),
        ],
        'pytag': [
            (r'\s+', Text),
            (r'[a-zA-Z0-9_:-]+\s*=', Name.Attribute, 'pyattr'),
            (r'/?\s*>', Name.Tag, '#pop'),
        ],
        'pyattr': [
            ('(")(.*?)(")', bygroups(String, using(PythonLexer), String), '#pop'),
            ("(')(.*?)(')", bygroups(String, using(PythonLexer), String), '#pop'),
            (r'[^\s>]+', String, '#pop'),
        ],
        'tag': [
            (r'\s+', Text),
            (r'py:[a-zA-Z0-9_-]+\s*=', Name.Attribute, 'pyattr'),
            (r'[a-zA-Z0-9_:-]+\s*=', Name.Attribute, 'attr'),
            (r'/?\s*>', Name.Tag, '#pop'),
        ],
        'attr': [
            ('"', String, 'attr-dstring'),
            ("'", String, 'attr-sstring'),
            (r'[^\s>]*', String, '#pop')
        ],
        'attr-dstring': [
            ('"', String, '#pop'),
            include('strings'),
            ("'", String)
        ],
        'attr-sstring': [
            ("'", String, '#pop'),
            include('strings'),
            ("'", String)
        ],
        'strings': [
            ('[^"\'$]+', String),
            include('variable')
        ],
        'variable': [
            (r'(?<!\$)(\$\{)(.+?)(\})',
             bygroups(Comment.Preproc, using(PythonLexer), Comment.Preproc)),
            (r'(?<!\$)(\$)([a-zA-Z_][a-zA-Z0-9_\.]*)',
             Name.Variable),
        ]
    }


class HtmlGenshiLexer(DelegatingLexer):
    """
    A lexer that highlights `genshi <http://genshi.edgewall.org/>`_ and
    `kid <http://kid-templating.org/>`_ kid HTML templates.
    """

    name = 'HTML+Genshi'
    aliases = ['html+genshi', 'html+kid']
    alias_filenames = ['*.html', '*.htm', '*.xhtml']
    mimetypes = ['text/html+genshi']

    def __init__(self, **options):
        super(HtmlGenshiLexer, self).__init__(HtmlLexer, GenshiMarkupLexer,
                                              **options)

    def analyse_text(text):
        rv = 0.0
        if re.search('\$\{.*?\}', text) is not None:
            rv += 0.2
        if re.search('py:(.*?)=["\']', text) is not None:
            rv += 0.2
        return rv + HtmlLexer.analyse_text(text) - 0.01


class GenshiLexer(DelegatingLexer):
    """
    A lexer that highlights `genshi <http://genshi.edgewall.org/>`_ and
    `kid <http://kid-templating.org/>`_ kid XML templates.
    """

    name = 'Genshi'
    aliases = ['genshi', 'kid', 'xml+genshi', 'xml+kid']
    filenames = ['*.kid']
    alias_filenames = ['*.xml']
    mimetypes = ['application/x-genshi', 'application/x-kid']

    def __init__(self, **options):
        super(GenshiLexer, self).__init__(XmlLexer, GenshiMarkupLexer,
                                          **options)

    def analyse_text(text):
        rv = 0.0
        if re.search('\$\{.*?\}', text) is not None:
            rv += 0.2
        if re.search('py:(.*?)=["\']', text) is not None:
            rv += 0.2
        return rv + XmlLexer.analyse_text(text) - 0.01


class JavascriptGenshiLexer(DelegatingLexer):
    """
    A lexer that highlights javascript code in genshi text templates.
    """

    name = 'JavaScript+Genshi Text'
    aliases = ['js+genshitext', 'js+genshi', 'javascript+genshitext',
               'javascript+genshi']
    alias_filenames = ['*.js']
    mimetypes = ['application/x-javascript+genshi',
                 'text/x-javascript+genshi',
                 'text/javascript+genshi']

    def __init__(self, **options):
        super(JavascriptGenshiLexer, self).__init__(JavascriptLexer,
                                                    GenshiTextLexer,
                                                    **options)

    def analyse_text(text):
        return GenshiLexer.analyse_text(text) - 0.05


class CssGenshiLexer(DelegatingLexer):
    """
    A lexer that highlights CSS definitions in genshi text templates.
    """

    name = 'CSS+Genshi Text'
    aliases = ['css+genshitext', 'css+genshi']
    alias_filenames = ['*.css']
    mimetypes = ['text/css+genshi']

    def __init__(self, **options):
        super(CssGenshiLexer, self).__init__(CssLexer, GenshiTextLexer,
                                             **options)

    def analyse_text(text):
        return GenshiLexer.analyse_text(text) - 0.05


class RhtmlLexer(DelegatingLexer):
    """
    Subclass of the ERB lexer that highlights the unlexed data with the
    html lexer.

    Nested Javascript and CSS is highlighted too.
    """

    name = 'RHTML'
    aliases = ['rhtml', 'html+erb', 'html+ruby']
    filenames = ['*.rhtml']
    alias_filenames = ['*.html', '*.htm', '*.xhtml']
    mimetypes = ['text/html+ruby']

    def __init__(self, **options):
        super(RhtmlLexer, self).__init__(HtmlLexer, ErbLexer, **options)

    def analyse_text(text):
        rv = ErbLexer.analyse_text(text) - 0.01
        if html_doctype_matches(text):
            # one more than the XmlErbLexer returns
            rv += 0.5
        return rv


class XmlErbLexer(DelegatingLexer):
    """
    Subclass of `ErbLexer` which highlights data outside preprocessor
    directives with the `XmlLexer`.
    """

    name = 'XML+Ruby'
    aliases = ['xml+erb', 'xml+ruby']
    alias_filenames = ['*.xml']
    mimetypes = ['application/xml+ruby']

    def __init__(self, **options):
        super(XmlErbLexer, self).__init__(XmlLexer, ErbLexer, **options)

    def analyse_text(text):
        rv = ErbLexer.analyse_text(text) - 0.01
        if looks_like_xml(text):
            rv += 0.4
        return rv


class CssErbLexer(DelegatingLexer):
    """
    Subclass of `ErbLexer` which highlights unlexed data with the `CssLexer`.
    """

    name = 'CSS+Ruby'
    aliases = ['css+erb', 'css+ruby']
    alias_filenames = ['*.css']
    mimetypes = ['text/css+ruby']

    def __init__(self, **options):
        super(CssErbLexer, self).__init__(CssLexer, ErbLexer, **options)

    def analyse_text(text):
        return ErbLexer.analyse_text(text) - 0.05


class JavascriptErbLexer(DelegatingLexer):
    """
    Subclass of `ErbLexer` which highlights unlexed data with the
    `JavascriptLexer`.
    """

    name = 'JavaScript+Ruby'
    aliases = ['js+erb', 'javascript+erb', 'js+ruby', 'javascript+ruby']
    alias_filenames = ['*.js']
    mimetypes = ['application/x-javascript+ruby',
                 'text/x-javascript+ruby',
                 'text/javascript+ruby']

    def __init__(self, **options):
        super(JavascriptErbLexer, self).__init__(JavascriptLexer, ErbLexer,
                                                 **options)

    def analyse_text(text):
        return ErbLexer.analyse_text(text) - 0.05


class HtmlPhpLexer(DelegatingLexer):
    """
    Subclass of `PhpLexer` that highlights unhandled data with the `HtmlLexer`.

    Nested Javascript and CSS is highlighted too.
    """

    name = 'HTML+PHP'
    aliases = ['html+php']
    filenames = ['*.phtml']
    alias_filenames = ['*.php', '*.html', '*.htm', '*.xhtml',
                       '*.php[345]']
    mimetypes = ['application/x-php',
                 'application/x-httpd-php', 'application/x-httpd-php3',
                 'application/x-httpd-php4', 'application/x-httpd-php5']

    def __init__(self, **options):
        super(HtmlPhpLexer, self).__init__(HtmlLexer, PhpLexer, **options)

    def analyse_text(text):
        rv = PhpLexer.analyse_text(text) - 0.01
        if html_doctype_matches(text):
            rv += 0.5
        return rv


class XmlPhpLexer(DelegatingLexer):
    """
    Subclass of `PhpLexer` that higlights unhandled data with the `XmlLexer`.
    """

    name = 'XML+PHP'
    aliases = ['xml+php']
    alias_filenames = ['*.xml', '*.php', '*.php[345]']
    mimetypes = ['application/xml+php']

    def __init__(self, **options):
        super(XmlPhpLexer, self).__init__(XmlLexer, PhpLexer, **options)

    def analyse_text(text):
        rv = PhpLexer.analyse_text(text) - 0.01
        if looks_like_xml(text):
            rv += 0.4
        return rv


class CssPhpLexer(DelegatingLexer):
    """
    Subclass of `PhpLexer` which highlights unmatched data with the `CssLexer`.
    """

    name = 'CSS+PHP'
    aliases = ['css+php']
    alias_filenames = ['*.css']
    mimetypes = ['text/css+php']

    def __init__(self, **options):
        super(CssPhpLexer, self).__init__(CssLexer, PhpLexer, **options)

    def analyse_text(text):
        return PhpLexer.analyse_text(text) - 0.05


class JavascriptPhpLexer(DelegatingLexer):
    """
    Subclass of `PhpLexer` which highlights unmatched data with the
    `JavascriptLexer`.
    """

    name = 'JavaScript+PHP'
    aliases = ['js+php', 'javascript+php']
    alias_filenames = ['*.js']
    mimetypes = ['application/x-javascript+php',
                 'text/x-javascript+php',
                 'text/javascript+php']

    def __init__(self, **options):
        super(JavascriptPhpLexer, self).__init__(JavascriptLexer, PhpLexer,
                                                 **options)

    def analyse_text(text):
        return PhpLexer.analyse_text(text)


class HtmlSmartyLexer(DelegatingLexer):
    """
    Subclass of the `SmartyLexer` that highighlights unlexed data with the
    `HtmlLexer`.

    Nested Javascript and CSS is highlighted too.
    """

    name = 'HTML+Smarty'
    aliases = ['html+smarty']
    alias_filenames = ['*.html', '*.htm', '*.xhtml', '*.tpl']
    mimetypes = ['text/html+smarty']

    def __init__(self, **options):
        super(HtmlSmartyLexer, self).__init__(HtmlLexer, SmartyLexer, **options)

    def analyse_text(text):
        rv = SmartyLexer.analyse_text(text) - 0.01
        if html_doctype_matches(text):
            rv += 0.5
        return rv


class XmlSmartyLexer(DelegatingLexer):
    """
    Subclass of the `SmartyLexer` that highlights unlexed data with the
    `XmlLexer`.
    """

    name = 'XML+Smarty'
    aliases = ['xml+smarty']
    alias_filenames = ['*.xml', '*.tpl']
    mimetypes = ['application/xml+smarty']

    def __init__(self, **options):
        super(XmlSmartyLexer, self).__init__(XmlLexer, SmartyLexer, **options)

    def analyse_text(text):
        rv = SmartyLexer.analyse_text(text) - 0.01
        if looks_like_xml(text):
            rv += 0.4
        return rv


class CssSmartyLexer(DelegatingLexer):
    """
    Subclass of the `SmartyLexer` that highlights unlexed data with the
    `CssLexer`.
    """

    name = 'CSS+Smarty'
    aliases = ['css+smarty']
    alias_filenames = ['*.css', '*.tpl']
    mimetypes = ['text/css+smarty']

    def __init__(self, **options):
        super(CssSmartyLexer, self).__init__(CssLexer, SmartyLexer, **options)

    def analyse_text(text):
        return SmartyLexer.analyse_text(text) - 0.05


class JavascriptSmartyLexer(DelegatingLexer):
    """
    Subclass of the `SmartyLexer` that highlights unlexed data with the
    `JavascriptLexer`.
    """

    name = 'JavaScript+Smarty'
    aliases = ['js+smarty', 'javascript+smarty']
    alias_filenames = ['*.js', '*.tpl']
    mimetypes = ['application/x-javascript+smarty',
                 'text/x-javascript+smarty',
                 'text/javascript+smarty']

    def __init__(self, **options):
        super(JavascriptSmartyLexer, self).__init__(JavascriptLexer, SmartyLexer,
                                                    **options)

    def analyse_text(text):
        return SmartyLexer.analyse_text(text) - 0.05


class HtmlDjangoLexer(DelegatingLexer):
    """
    Subclass of the `DjangoLexer` that highighlights unlexed data with the
    `HtmlLexer`.

    Nested Javascript and CSS is highlighted too.
    """

    name = 'HTML+Django/Jinja'
    aliases = ['html+django', 'html+jinja', 'htmldjango']
    alias_filenames = ['*.html', '*.htm', '*.xhtml']
    mimetypes = ['text/html+django', 'text/html+jinja']

    def __init__(self, **options):
        super(HtmlDjangoLexer, self).__init__(HtmlLexer, DjangoLexer, **options)

    def analyse_text(text):
        rv = DjangoLexer.analyse_text(text) - 0.01
        if html_doctype_matches(text):
            rv += 0.5
        return rv


class XmlDjangoLexer(DelegatingLexer):
    """
    Subclass of the `DjangoLexer` that highlights unlexed data with the
    `XmlLexer`.
    """

    name = 'XML+Django/Jinja'
    aliases = ['xml+django', 'xml+jinja']
    alias_filenames = ['*.xml']
    mimetypes = ['application/xml+django', 'application/xml+jinja']

    def __init__(self, **options):
        super(XmlDjangoLexer, self).__init__(XmlLexer, DjangoLexer, **options)

    def analyse_text(text):
        rv = DjangoLexer.analyse_text(text) - 0.01
        if looks_like_xml(text):
            rv += 0.4
        return rv


class CssDjangoLexer(DelegatingLexer):
    """
    Subclass of the `DjangoLexer` that highlights unlexed data with the
    `CssLexer`.
    """

    name = 'CSS+Django/Jinja'
    aliases = ['css+django', 'css+jinja']
    alias_filenames = ['*.css']
    mimetypes = ['text/css+django', 'text/css+jinja']

    def __init__(self, **options):
        super(CssDjangoLexer, self).__init__(CssLexer, DjangoLexer, **options)

    def analyse_text(text):
        return DjangoLexer.analyse_text(text) - 0.05


class JavascriptDjangoLexer(DelegatingLexer):
    """
    Subclass of the `DjangoLexer` that highlights unlexed data with the
    `JavascriptLexer`.
    """

    name = 'JavaScript+Django/Jinja'
    aliases = ['js+django', 'javascript+django',
               'js+jinja', 'javascript+jinja']
    alias_filenames = ['*.js']
    mimetypes = ['application/x-javascript+django',
                 'application/x-javascript+jinja',
                 'text/x-javascript+django',
                 'text/x-javascript+jinja',
                 'text/javascript+django',
                 'text/javascript+jinja']

    def __init__(self, **options):
        super(JavascriptDjangoLexer, self).__init__(JavascriptLexer, DjangoLexer,
                                                    **options)

    def analyse_text(text):
        return DjangoLexer.analyse_text(text) - 0.05


class JspRootLexer(RegexLexer):
    """
    Base for the `JspLexer`. Yields `Token.Other` for area outside of
    JSP tags.

    .. versionadded:: 0.7
    """

    tokens = {
        'root': [
            (r'<%\S?', Keyword, 'sec'),
            # FIXME: I want to make these keywords but still parse attributes.
            (r'</?jsp:(forward|getProperty|include|plugin|setProperty|useBean).*?>',
             Keyword),
            (r'[^<]+', Other),
            (r'<', Other),
        ],
        'sec': [
            (r'%>', Keyword, '#pop'),
            # note: '\w\W' != '.' without DOTALL.
            (r'[\w\W]+?(?=%>|\Z)', using(JavaLexer)),
        ],
    }


class JspLexer(DelegatingLexer):
    """
    Lexer for Java Server Pages.

    .. versionadded:: 0.7
    """
    name = 'Java Server Page'
    aliases = ['jsp']
    filenames = ['*.jsp']
    mimetypes = ['application/x-jsp']

    def __init__(self, **options):
        super(JspLexer, self).__init__(XmlLexer, JspRootLexer, **options)

    def analyse_text(text):
        rv = JavaLexer.analyse_text(text) - 0.01
        if looks_like_xml(text):
            rv += 0.4
        if '<%' in text and '%>' in text:
            rv += 0.1
        return rv


class EvoqueLexer(RegexLexer):
    """
    For files using the Evoque templating system.

    .. versionadded:: 1.1
    """
    name = 'Evoque'
    aliases = ['evoque']
    filenames = ['*.evoque']
    mimetypes = ['application/x-evoque']

    flags = re.DOTALL

    tokens = {
        'root': [
            (r'[^#$]+', Other),
            (r'#\[', Comment.Multiline, 'comment'),
            (r'\$\$', Other),
            # svn keywords
            (r'\$\w+:[^$\n]*\$', Comment.Multiline),
            # directives: begin, end
            (r'(\$)(begin|end)(\{(%)?)(.*?)((?(4)%)\})',
             bygroups(Punctuation, Name.Builtin, Punctuation, None,
                      String, Punctuation)),
            # directives: evoque, overlay
            # see doc for handling first name arg: /directives/evoque/
            #+ minor inconsistency: the "name" in e.g. $overlay{name=site_base}
            # should be using(PythonLexer), not passed out as String
            (r'(\$)(evoque|overlay)(\{(%)?)(\s*[#\w\-"\'.]+[^=,%}]+?)?'
             r'(.*?)((?(4)%)\})',
             bygroups(Punctuation, Name.Builtin, Punctuation, None,
                      String, using(PythonLexer), Punctuation)),
            # directives: if, for, prefer, test
            (r'(\$)(\w+)(\{(%)?)(.*?)((?(4)%)\})',
             bygroups(Punctuation, Name.Builtin, Punctuation, None,
                      using(PythonLexer), Punctuation)),
            # directive clauses (no {} expression)
            (r'(\$)(else|rof|fi)', bygroups(Punctuation, Name.Builtin)),
            # expressions
            (r'(\$\{(%)?)(.*?)((!)(.*?))?((?(2)%)\})',
             bygroups(Punctuation, None, using(PythonLexer),
                      Name.Builtin, None, None, Punctuation)),
            (r'#', Other),
        ],
        'comment': [
            (r'[^\]#]', Comment.Multiline),
            (r'#\[', Comment.Multiline, '#push'),
            (r'\]#', Comment.Multiline, '#pop'),
            (r'[\]#]', Comment.Multiline)
        ],
    }

class EvoqueHtmlLexer(DelegatingLexer):
    """
    Subclass of the `EvoqueLexer` that highlights unlexed data with the
    `HtmlLexer`.

    .. versionadded:: 1.1
    """
    name = 'HTML+Evoque'
    aliases = ['html+evoque']
    filenames = ['*.html']
    mimetypes = ['text/html+evoque']

    def __init__(self, **options):
        super(EvoqueHtmlLexer, self).__init__(HtmlLexer, EvoqueLexer,
                                              **options)

class EvoqueXmlLexer(DelegatingLexer):
    """
    Subclass of the `EvoqueLexer` that highlights unlexed data with the
    `XmlLexer`.

    .. versionadded:: 1.1
    """
    name = 'XML+Evoque'
    aliases = ['xml+evoque']
    filenames = ['*.xml']
    mimetypes = ['application/xml+evoque']

    def __init__(self, **options):
        super(EvoqueXmlLexer, self).__init__(XmlLexer, EvoqueLexer,
                                             **options)

class ColdfusionLexer(RegexLexer):
    """
    Coldfusion statements
    """
    name = 'cfstatement'
    aliases = ['cfs']
    filenames = []
    mimetypes = []
    flags = re.IGNORECASE

    tokens = {
        'root': [
            (r'//.*?\n', Comment.Single),
            (r'/\*(?:.|\n)*?\*/', Comment.Multiline),
            (r'\+\+|--', Operator),
            (r'[-+*/^&=!]', Operator),
            (r'<=|>=|<|>|==', Operator),
            (r'mod\b', Operator),
            (r'(eq|lt|gt|lte|gte|not|is|and|or)\b', Operator),
            (r'\|\||&&', Operator),
            (r'\?', Operator),
            (r'"', String.Double, 'string'),
            # There is a special rule for allowing html in single quoted
            # strings, evidently.
            (r"'.*?'", String.Single),
            (r'\d+', Number),
            (r'(if|else|len|var|case|default|break|switch|component|property|function|do|try|catch|in|continue|for|return|while)\b', Keyword),
            (r'(required|any|array|binary|boolean|component|date|guid|numeric|query|string|struct|uuid|xml)\b', Keyword),
            (r'(true|false|null)\b', Keyword.Constant),
            (r'(application|session|client|cookie|super|this|variables|arguments)\b', Name.Constant),
            (r'([A-Za-z_$][A-Za-z0-9_.]*)(\s*)(\()',
             bygroups(Name.Function, Text, Punctuation)),
            (r'[A-Za-z_$][A-Za-z0-9_.]*', Name.Variable),
            (r'[()\[\]{};:,.\\]', Punctuation),
            (r'\s+', Text),
        ],
        'string': [
            (r'""', String.Double),
            (r'#.+?#', String.Interp),
            (r'[^"#]+', String.Double),
            (r'#', String.Double),
            (r'"', String.Double, '#pop'),
        ],
    }


class ColdfusionMarkupLexer(RegexLexer):
    """
    Coldfusion markup only
    """
    name = 'Coldfusion'
    aliases = ['cf']
    filenames = []
    mimetypes = []

    tokens = {
        'root': [
            (r'[^<]+', Other),
            include('tags'),
            (r'<[^<>]*', Other),
        ],
        'tags': [
            (r'(?s)<!---.*?--->', Comment.Multiline),
            (r'(?s)<!--.*?-->', Comment),
            (r'<cfoutput.*?>', Name.Builtin, 'cfoutput'),
            (r'(?s)(<cfscript.*?>)(.+?)(</cfscript.*?>)',
             bygroups(Name.Builtin, using(ColdfusionLexer), Name.Builtin)),
            # negative lookbehind is for strings with embedded >
            (r'(?s)(</?cf(?:component|include|if|else|elseif|loop|return|'
             r'dbinfo|dump|abort|location|invoke|throw|file|savecontent|'
             r'mailpart|mail|header|content|zip|image|lock|argument|try|'
             r'catch|break|directory|http|set|function|param)\b)(.*?)((?<!\\)>)',
             bygroups(Name.Builtin, using(ColdfusionLexer), Name.Builtin)),
        ],
        'cfoutput': [
            (r'[^#<]+', Other),
            (r'(#)(.*?)(#)', bygroups(Punctuation, using(ColdfusionLexer),
                                      Punctuation)),
            #(r'<cfoutput.*?>', Name.Builtin, '#push'),
            (r'</cfoutput.*?>', Name.Builtin, '#pop'),
            include('tags'),
            (r'(?s)<[^<>]*', Other),
            (r'#', Other),
        ],
    }


class ColdfusionHtmlLexer(DelegatingLexer):
    """
    Coldfusion markup in html
    """
    name = 'Coldfusion HTML'
    aliases = ['cfm']
    filenames = ['*.cfm', '*.cfml']
    mimetypes = ['application/x-coldfusion']

    def __init__(self, **options):
        super(ColdfusionHtmlLexer, self).__init__(HtmlLexer, ColdfusionMarkupLexer,
                                                  **options)


class ColdfusionCFCLexer(DelegatingLexer):
    """
    Coldfusion markup/script components
    """
    name = 'Coldfusion CFC'
    aliases = ['cfc']
    filenames = ['*.cfc']
    mimetypes = []

    def __init__(self, **options):
        super(ColdfusionCFCLexer, self).__init__(ColdfusionHtmlLexer, ColdfusionLexer,
                                                  **options)


class SspLexer(DelegatingLexer):
    """
    Lexer for Scalate Server Pages.

    .. versionadded:: 1.4
    """
    name = 'Scalate Server Page'
    aliases = ['ssp']
    filenames = ['*.ssp']
    mimetypes = ['application/x-ssp']

    def __init__(self, **options):
        super(SspLexer, self).__init__(XmlLexer, JspRootLexer, **options)

    def analyse_text(text):
        rv = 0.0
        if re.search('val \w+\s*:', text):
            rv += 0.6
        if looks_like_xml(text):
            rv += 0.2
        if '<%' in text and '%>' in text:
            rv += 0.1
        return rv


class TeaTemplateRootLexer(RegexLexer):
    """
    Base for the `TeaTemplateLexer`. Yields `Token.Other` for area outside of
    code blocks.

    .. versionadded:: 1.5
    """

    tokens = {
        'root': [
            (r'<%\S?', Keyword, 'sec'),
            (r'[^<]+', Other),
            (r'<', Other),
            ],
        'sec': [
            (r'%>', Keyword, '#pop'),
            # note: '\w\W' != '.' without DOTALL.
            (r'[\w\W]+?(?=%>|\Z)', using(TeaLangLexer)),
            ],
        }


class TeaTemplateLexer(DelegatingLexer):
    """
    Lexer for `Tea Templates <http://teatrove.org/>`_.

    .. versionadded:: 1.5
    """
    name = 'Tea'
    aliases = ['tea']
    filenames = ['*.tea']
    mimetypes = ['text/x-tea']

    def __init__(self, **options):
        super(TeaTemplateLexer, self).__init__(XmlLexer,
                                               TeaTemplateRootLexer, **options)

    def analyse_text(text):
        rv = TeaLangLexer.analyse_text(text) - 0.01
        if looks_like_xml(text):
            rv += 0.4
        if '<%' in text and '%>' in text:
            rv += 0.1
        return rv


class LassoHtmlLexer(DelegatingLexer):
    """
    Subclass of the `LassoLexer` which highlights unhandled data with the
    `HtmlLexer`.

    Nested JavaScript and CSS is also highlighted.

    .. versionadded:: 1.6
    """

    name = 'HTML+Lasso'
    aliases = ['html+lasso']
    alias_filenames = ['*.html', '*.htm', '*.xhtml', '*.lasso', '*.lasso[89]',
                       '*.incl', '*.inc', '*.las']
    mimetypes = ['text/html+lasso',
                 'application/x-httpd-lasso',
                 'application/x-httpd-lasso[89]']

    def __init__(self, **options):
        super(LassoHtmlLexer, self).__init__(HtmlLexer, LassoLexer, **options)

    def analyse_text(text):
        rv = LassoLexer.analyse_text(text) - 0.01
        if re.search(r'<\w+>', text, re.I):
            rv += 0.2
        if html_doctype_matches(text):
            rv += 0.5
        return rv


class LassoXmlLexer(DelegatingLexer):
    """
    Subclass of the `LassoLexer` which highlights unhandled data with the
    `XmlLexer`.

    .. versionadded:: 1.6
    """

    name = 'XML+Lasso'
    aliases = ['xml+lasso']
    alias_filenames = ['*.xml', '*.lasso', '*.lasso[89]',
                       '*.incl', '*.inc', '*.las']
    mimetypes = ['application/xml+lasso']

    def __init__(self, **options):
        super(LassoXmlLexer, self).__init__(XmlLexer, LassoLexer, **options)

    def analyse_text(text):
        rv = LassoLexer.analyse_text(text) - 0.01
        if looks_like_xml(text):
            rv += 0.4
        return rv


class LassoCssLexer(DelegatingLexer):
    """
    Subclass of the `LassoLexer` which highlights unhandled data with the
    `CssLexer`.

    .. versionadded:: 1.6
    """

    name = 'CSS+Lasso'
    aliases = ['css+lasso']
    alias_filenames = ['*.css']
    mimetypes = ['text/css+lasso']

    def __init__(self, **options):
        options['requiredelimiters'] = True
        super(LassoCssLexer, self).__init__(CssLexer, LassoLexer, **options)

    def analyse_text(text):
        rv = LassoLexer.analyse_text(text) - 0.05
        if re.search(r'\w+:.+?;', text):
            rv += 0.1
        if 'padding:' in text:
            rv += 0.1
        return rv


class LassoJavascriptLexer(DelegatingLexer):
    """
    Subclass of the `LassoLexer` which highlights unhandled data with the
    `JavascriptLexer`.

    .. versionadded:: 1.6
    """

    name = 'JavaScript+Lasso'
    aliases = ['js+lasso', 'javascript+lasso']
    alias_filenames = ['*.js']
    mimetypes = ['application/x-javascript+lasso',
                 'text/x-javascript+lasso',
                 'text/javascript+lasso']

    def __init__(self, **options):
        options['requiredelimiters'] = True
        super(LassoJavascriptLexer, self).__init__(JavascriptLexer, LassoLexer,
                                                   **options)

    def analyse_text(text):
        rv = LassoLexer.analyse_text(text) - 0.05
        if 'function' in text:
            rv += 0.2
        return rv

class HandlebarsLexer(RegexLexer):
    """
    Generic `handlebars <http://handlebarsjs.com/>` template lexer.

    Highlights only the Handlebars template tags (stuff between `{{` and `}}`).
    Everything else is left for a delegating lexer.
    """

    name = "Handlebars"
    aliases = ['handlebars']

    tokens = {
        'root': [
            (r'[^{]+', Other),

            (r'{{!.*}}', Comment),

            (r'({{{)(\s*)', bygroups(Comment.Special, Text), 'tag'),
            (r'({{)(\s*)', bygroups(Comment.Preproc, Text), 'tag'),
        ],

        'tag': [
            (r'\s+', Text),
            (r'\}\}\}', Comment.Special, '#pop'),
            (r'\}\}', Comment.Preproc, '#pop'),

            # Handlebars
            (r'([\#/]*)(each|if|unless|else|with|log|in)', bygroups(Keyword, 
             Keyword)),

            # General {{#block}}
            (r'([\#/])(\w+)', bygroups(Name.Function, Name.Function)),

            # {{opt=something}}
            (r'(\w+)(=)', bygroups(Name.Attribute, Operator)),

            # borrowed from DjangoLexer
            (r':?"(\\\\|\\"|[^"])*"', String.Double),
            (r":?'(\\\\|\\'|[^'])*'", String.Single),
            (r'[a-zA-Z][a-zA-Z0-9_-]*', Name.Variable),
            (r'\.[a-zA-Z0-9_]+', Name.Variable),
            (r"[0-9](\.[0-9]*)?(eE[+-][0-9])?[flFLdD]?|"
             r"0[xX][0-9a-fA-F]+[Ll]?", Number),
        ]
    }


class HandlebarsHtmlLexer(DelegatingLexer):
    """
    Subclass of the `HandlebarsLexer` that highlights unlexed data with the 
    `HtmlLexer`.
    """

    name = "HTML+Handlebars"
    aliases = ["html+handlebars"]
    filenames = ['*.handlebars', '*.hbs']
    mimetypes = ['text/html+handlebars', 'text/x-handlebars-template']

    def __init__(self, **options):
        super(HandlebarsHtmlLexer, self).__init__(HtmlLexer, HandlebarsLexer, **options)<|MERGE_RESOLUTION|>--- conflicted
+++ resolved
@@ -36,17 +36,11 @@
            'MakoCssLexer', 'JspLexer', 'CheetahLexer', 'CheetahHtmlLexer',
            'CheetahXmlLexer', 'CheetahJavascriptLexer', 'EvoqueLexer',
            'EvoqueHtmlLexer', 'EvoqueXmlLexer', 'ColdfusionLexer',
-<<<<<<< HEAD
            'ColdfusionHtmlLexer', 'ColdfusionCFCLexer', 'VelocityLexer', 
            'VelocityHtmlLexer', 'VelocityXmlLexer', 'SspLexer', 
            'TeaTemplateLexer', 'LassoHtmlLexer', 'LassoXmlLexer', 
-           'LassoCssLexer', 'LassoJavascriptLexer']
-=======
-           'ColdfusionHtmlLexer', 'VelocityLexer', 'VelocityHtmlLexer',
-           'VelocityXmlLexer', 'SspLexer', 'TeaTemplateLexer', 'LassoHtmlLexer',
-           'LassoXmlLexer', 'LassoCssLexer', 'LassoJavascriptLexer', 
-           'HandlebarsLexer', 'HandlebarsHtmlLexer']
->>>>>>> bfe786a6
+           'LassoCssLexer', 'LassoJavascriptLexer', 'HandlebarsLexer',
+           'HandlebarsHtmlLexer']
 
 
 class ErbLexer(Lexer):
