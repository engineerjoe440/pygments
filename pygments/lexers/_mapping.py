# -*- coding: utf-8 -*-
"""
    pygments.lexers._mapping
    ~~~~~~~~~~~~~~~~~~~~~~~~

    Lexer mapping defintions. This file is generated by itself. Everytime
    you change something on a builtin lexer defintion, run this script from
    the lexers folder to update it.

    Do not alter the LEXERS dictionary by hand.

    :copyright: Copyright 2006-2011 by the Pygments team, see AUTHORS.
    :license: BSD, see LICENSE for details.
"""

LEXERS = {
    'ABAPLexer': ('pygments.lexers.other', 'ABAP', ('abap',), ('*.abap',), ('text/x-abap',)),
    'ActionScript3Lexer': ('pygments.lexers.web', 'ActionScript 3', ('as3', 'actionscript3'), ('*.as',), ('application/x-actionscript', 'text/x-actionscript', 'text/actionscript')),
    'ActionScriptLexer': ('pygments.lexers.web', 'ActionScript', ('as', 'actionscript'), ('*.as',), ('application/x-actionscript3', 'text/x-actionscript3', 'text/actionscript3')),
    'AdaLexer': ('pygments.lexers.compiled', 'Ada', ('ada', 'ada95ada2005'), ('*.adb', '*.ads', '*.ada'), ('text/x-ada',)),
    'AntlrActionScriptLexer': ('pygments.lexers.parsers', 'ANTLR With ActionScript Target', ('antlr-as', 'antlr-actionscript'), ('*.G', '*.g'), ()),
    'AntlrCSharpLexer': ('pygments.lexers.parsers', 'ANTLR With C# Target', ('antlr-csharp', 'antlr-c#'), ('*.G', '*.g'), ()),
    'AntlrCppLexer': ('pygments.lexers.parsers', 'ANTLR With CPP Target', ('antlr-cpp',), ('*.G', '*.g'), ()),
    'AntlrJavaLexer': ('pygments.lexers.parsers', 'ANTLR With Java Target', ('antlr-java',), ('*.G', '*.g'), ()),
    'AntlrLexer': ('pygments.lexers.parsers', 'ANTLR', ('antlr',), (), ()),
    'AntlrObjectiveCLexer': ('pygments.lexers.parsers', 'ANTLR With ObjectiveC Target', ('antlr-objc',), ('*.G', '*.g'), ()),
    'AntlrPerlLexer': ('pygments.lexers.parsers', 'ANTLR With Perl Target', ('antlr-perl',), ('*.G', '*.g'), ()),
    'AntlrPythonLexer': ('pygments.lexers.parsers', 'ANTLR With Python Target', ('antlr-python',), ('*.G', '*.g'), ()),
    'AntlrRubyLexer': ('pygments.lexers.parsers', 'ANTLR With Ruby Target', ('antlr-ruby', 'antlr-rb'), ('*.G', '*.g'), ()),
    'ApacheConfLexer': ('pygments.lexers.text', 'ApacheConf', ('apacheconf', 'aconf', 'apache'), ('.htaccess', 'apache.conf', 'apache2.conf'), ('text/x-apacheconf',)),
    'AppleScriptLexer': ('pygments.lexers.other', 'AppleScript', ('applescript',), ('*.applescript',), ()),
    'AsymptoteLexer': ('pygments.lexers.other', 'Asymptote', ('asy', 'asymptote'), ('*.asy',), ('text/x-asymptote',)),
    'AutohotkeyLexer': ('pygments.lexers.other', 'autohotkey', ('ahk',), ('*.ahk', '*.ahkl'), ('text/x-autohotkey',)),
    'AwkLexer': ('pygments.lexers.other', 'Awk', ('awk', 'gawk', 'mawk', 'nawk'), ('*.awk',), ('application/x-awk',)),
    'BBCodeLexer': ('pygments.lexers.text', 'BBCode', ('bbcode',), (), ('text/x-bbcode',)),
    'BaseMakefileLexer': ('pygments.lexers.text', 'Base Makefile', ('basemake',), (), ()),
    'BashLexer': ('pygments.lexers.other', 'Bash', ('bash', 'sh', 'ksh'), ('*.sh', '*.ksh', '*.bash', '*.ebuild', '*.eclass'), ('application/x-sh', 'application/x-shellscript')),
    'BashSessionLexer': ('pygments.lexers.other', 'Bash Session', ('console',), ('*.sh-session',), ('application/x-shell-session',)),
    'BatchLexer': ('pygments.lexers.other', 'Batchfile', ('bat',), ('*.bat', '*.cmd'), ('application/x-dos-batch',)),
    'BefungeLexer': ('pygments.lexers.other', 'Befunge', ('befunge',), ('*.befunge',), ('application/x-befunge',)),
    'BlitzMaxLexer': ('pygments.lexers.compiled', 'BlitzMax', ('blitzmax', 'bmax'), ('*.bmx',), ('text/x-bmx',)),
    'BooLexer': ('pygments.lexers.dotnet', 'Boo', ('boo',), ('*.boo',), ('text/x-boo',)),
    'BrainfuckLexer': ('pygments.lexers.other', 'Brainfuck', ('brainfuck', 'bf'), ('*.bf', '*.b'), ('application/x-brainfuck',)),
    'CLexer': ('pygments.lexers.compiled', 'C', ('c',), ('*.c', '*.h', '*.idc'), ('text/x-chdr', 'text/x-csrc')),
    'CMakeLexer': ('pygments.lexers.text', 'CMake', ('cmake',), ('*.cmake', 'CMakeLists.txt'), ('text/x-cmake',)),
    'CObjdumpLexer': ('pygments.lexers.asm', 'c-objdump', ('c-objdump',), ('*.c-objdump',), ('text/x-c-objdump',)),
    'CSharpAspxLexer': ('pygments.lexers.dotnet', 'aspx-cs', ('aspx-cs',), ('*.aspx', '*.asax', '*.ascx', '*.ashx', '*.asmx', '*.axd'), ()),
    'CSharpLexer': ('pygments.lexers.dotnet', 'C#', ('csharp', 'c#'), ('*.cs',), ('text/x-csharp',)),
    'Cfengine3Lexer': ('pygments.lexers.other', 'CFEngine3', ('cfengine3', 'cf3'), ('*.cf',), ()),
    'CheetahHtmlLexer': ('pygments.lexers.templates', 'HTML+Cheetah', ('html+cheetah', 'html+spitfire'), (), ('text/html+cheetah', 'text/html+spitfire')),
    'CheetahJavascriptLexer': ('pygments.lexers.templates', 'JavaScript+Cheetah', ('js+cheetah', 'javascript+cheetah', 'js+spitfire', 'javascript+spitfire'), (), ('application/x-javascript+cheetah', 'text/x-javascript+cheetah', 'text/javascript+cheetah', 'application/x-javascript+spitfire', 'text/x-javascript+spitfire', 'text/javascript+spitfire')),
    'CheetahLexer': ('pygments.lexers.templates', 'Cheetah', ('cheetah', 'spitfire'), ('*.tmpl', '*.spt'), ('application/x-cheetah', 'application/x-spitfire')),
    'CheetahXmlLexer': ('pygments.lexers.templates', 'XML+Cheetah', ('xml+cheetah', 'xml+spitfire'), (), ('application/xml+cheetah', 'application/xml+spitfire')),
    'ClojureLexer': ('pygments.lexers.agile', 'Clojure', ('clojure', 'clj'), ('*.clj',), ('text/x-clojure', 'application/x-clojure')),
    'CoffeeScriptLexer': ('pygments.lexers.web', 'CoffeeScript', ('coffee-script', 'coffeescript'), ('*.coffee',), ('text/coffeescript',)),
    'ColdfusionHtmlLexer': ('pygments.lexers.templates', 'Coldfusion HTML', ('cfm',), ('*.cfm', '*.cfml', '*.cfc'), ('application/x-coldfusion',)),
    'ColdfusionLexer': ('pygments.lexers.templates', 'cfstatement', ('cfs',), (), ()),
    'CommonLispLexer': ('pygments.lexers.functional', 'Common Lisp', ('common-lisp', 'cl'), ('*.cl', '*.lisp', '*.el'), ('text/x-common-lisp',)),
    'CppLexer': ('pygments.lexers.compiled', 'C++', ('cpp', 'c++'), ('*.cpp', '*.hpp', '*.c++', '*.h++', '*.cc', '*.hh', '*.cxx', '*.hxx'), ('text/x-c++hdr', 'text/x-c++src')),
    'CppObjdumpLexer': ('pygments.lexers.asm', 'cpp-objdump', ('cpp-objdump', 'c++-objdumb', 'cxx-objdump'), ('*.cpp-objdump', '*.c++-objdump', '*.cxx-objdump'), ('text/x-cpp-objdump',)),
    'CssDjangoLexer': ('pygments.lexers.templates', 'CSS+Django/Jinja', ('css+django', 'css+jinja'), (), ('text/css+django', 'text/css+jinja')),
    'CssErbLexer': ('pygments.lexers.templates', 'CSS+Ruby', ('css+erb', 'css+ruby'), (), ('text/css+ruby',)),
    'CssGenshiLexer': ('pygments.lexers.templates', 'CSS+Genshi Text', ('css+genshitext', 'css+genshi'), (), ('text/css+genshi',)),
    'CssLexer': ('pygments.lexers.web', 'CSS', ('css',), ('*.css',), ('text/css',)),
    'CssPhpLexer': ('pygments.lexers.templates', 'CSS+PHP', ('css+php',), (), ('text/css+php',)),
    'CssSmartyLexer': ('pygments.lexers.templates', 'CSS+Smarty', ('css+smarty',), (), ('text/css+smarty',)),
    'CythonLexer': ('pygments.lexers.compiled', 'Cython', ('cython', 'pyx'), ('*.pyx', '*.pxd', '*.pxi'), ('text/x-cython', 'application/x-cython')),
    'DLexer': ('pygments.lexers.compiled', 'D', ('d',), ('*.d', '*.di'), ('text/x-dsrc',)),
    'DObjdumpLexer': ('pygments.lexers.asm', 'd-objdump', ('d-objdump',), ('*.d-objdump',), ('text/x-d-objdump',)),
    'DarcsPatchLexer': ('pygments.lexers.text', 'Darcs Patch', ('dpatch',), ('*.dpatch', '*.darcspatch'), ()),
    'DebianControlLexer': ('pygments.lexers.text', 'Debian Control file', ('control',), ('control',), ()),
    'DelphiLexer': ('pygments.lexers.compiled', 'Delphi', ('delphi', 'pas', 'pascal', 'objectpascal'), ('*.pas',), ('text/x-pascal',)),
    'DiffLexer': ('pygments.lexers.text', 'Diff', ('diff', 'udiff'), ('*.diff', '*.patch'), ('text/x-diff', 'text/x-patch')),
    'DjangoLexer': ('pygments.lexers.templates', 'Django/Jinja', ('django', 'jinja'), (), ('application/x-django-templating', 'application/x-jinja')),
    'DtdLexer': ('pygments.lexers.web', 'DTD', ('dtd',), ('*.dtd',), ('application/xml-dtd',)),
    'DuelLexer': ('pygments.lexers.web', 'Duel', ('duel', 'Duel Engine', 'Duel View', 'JBST', 'jbst', 'JsonML+BST'), ('*.duel', '*.jbst'), ('text/x-duel', 'text/x-jbst')),
    'DylanLexer': ('pygments.lexers.compiled', 'Dylan', ('dylan',), ('*.dylan', '*.dyl'), ('text/x-dylan',)),
    'ECLexer': ('pygments.lexers.compiled', 'eC', ('ec',), ('*.ec', '*.eh'), ('text/x-echdr', 'text/x-ecsrc')),
    'ErbLexer': ('pygments.lexers.templates', 'ERB', ('erb',), (), ('application/x-ruby-templating',)),
    'ErlangLexer': ('pygments.lexers.functional', 'Erlang', ('erlang',), ('*.erl', '*.hrl'), ('text/x-erlang',)),
    'ErlangShellLexer': ('pygments.lexers.functional', 'Erlang erl session', ('erl',), ('*.erl-sh',), ('text/x-erl-shellsession',)),
    'EvoqueHtmlLexer': ('pygments.lexers.templates', 'HTML+Evoque', ('html+evoque',), ('*.html',), ('text/html+evoque',)),
    'EvoqueLexer': ('pygments.lexers.templates', 'Evoque', ('evoque',), ('*.evoque',), ('application/x-evoque',)),
    'EvoqueXmlLexer': ('pygments.lexers.templates', 'XML+Evoque', ('xml+evoque',), ('*.xml',), ('application/xml+evoque',)),
    'FSharpLexer': ('pygments.lexers.dotnet', 'FSharp', ('fsharp',), ('*.fs', '*.fsi'), ('text/x-fsharp',)),
    'FactorLexer': ('pygments.lexers.agile', 'Factor', ('factor',), ('*.factor',), ('text/x-factor',)),
    'FancyLexer': ('pygments.lexers.agile', 'Fancy', ('fancy', 'fy'), ('*.fy', '*.fancypack'), ('text/x-fancysrc',)),
    'FelixLexer': ('pygments.lexers.compiled', 'Felix', ('felix', 'flx'), ('*.flx', '*.flxh'), ('text/x-felix',)),
    'FortranLexer': ('pygments.lexers.compiled', 'Fortran', ('fortran',), ('*.f', '*.f90', '*.F', '*.F90'), ('text/x-fortran',)),
    'GLShaderLexer': ('pygments.lexers.compiled', 'GLSL', ('glsl',), ('*.vert', '*.frag', '*.geo'), ('text/x-glslsrc',)),
    'GasLexer': ('pygments.lexers.asm', 'GAS', ('gas',), ('*.s', '*.S'), ('text/x-gas',)),
    'GenshiLexer': ('pygments.lexers.templates', 'Genshi', ('genshi', 'kid', 'xml+genshi', 'xml+kid'), ('*.kid',), ('application/x-genshi', 'application/x-kid')),
    'GenshiTextLexer': ('pygments.lexers.templates', 'Genshi Text', ('genshitext',), (), ('application/x-genshi-text', 'text/x-genshi')),
    'GettextLexer': ('pygments.lexers.text', 'Gettext Catalog', ('pot', 'po'), ('*.pot', '*.po'), ('application/x-gettext', 'text/x-gettext', 'text/gettext')),
    'GherkinLexer': ('pygments.lexers.other', 'Gherkin', ('Cucumber', 'cucumber', 'Gherkin', 'gherkin'), ('*.feature',), ('text/x-gherkin',)),
    'GnuplotLexer': ('pygments.lexers.other', 'Gnuplot', ('gnuplot',), ('*.plot', '*.plt'), ('text/x-gnuplot',)),
    'GoLexer': ('pygments.lexers.compiled', 'Go', ('go',), ('*.go',), ('text/x-gosrc',)),
    'GoodDataCLLexer': ('pygments.lexers.other', 'GoodData-CL', ('gooddata-cl',), ('*.gdc',), ('text/x-gooddata-cl',)),
    'GosuLexer': ('pygments.lexers.compiled', 'Gosu', ('gosu',), ('*.gs', '*.gsx', '*.gsp', '*.vark'), ('text/x-gosu',)),
    'GosuTemplateLexer': ('pygments.lexers.compiled', 'Gosu Template', ('gst',), ('*.gst',), ('text/x-gosu-template',)),
    'GroffLexer': ('pygments.lexers.text', 'Groff', ('groff', 'nroff', 'man'), ('*.[1234567]', '*.man'), ('application/x-troff', 'text/troff')),
    'GroovyLexer': ('pygments.lexers.agile', 'Groovy', ('groovy',), ('*.groovy',), ('text/x-groovy',)),
    'HamlLexer': ('pygments.lexers.web', 'Haml', ('haml', 'HAML'), ('*.haml',), ('text/x-haml',)),
    'HaskellLexer': ('pygments.lexers.functional', 'Haskell', ('haskell', 'hs'), ('*.hs',), ('text/x-haskell',)),
    'HaxeLexer': ('pygments.lexers.web', 'haXe', ('hx', 'haXe'), ('*.hx',), ('text/haxe',)),
    'HtmlDjangoLexer': ('pygments.lexers.templates', 'HTML+Django/Jinja', ('html+django', 'html+jinja'), (), ('text/html+django', 'text/html+jinja')),
    'HtmlGenshiLexer': ('pygments.lexers.templates', 'HTML+Genshi', ('html+genshi', 'html+kid'), (), ('text/html+genshi',)),
    'HtmlLexer': ('pygments.lexers.web', 'HTML', ('html',), ('*.html', '*.htm', '*.xhtml', '*.xslt'), ('text/html', 'application/xhtml+xml')),
    'HtmlPhpLexer': ('pygments.lexers.templates', 'HTML+PHP', ('html+php',), ('*.phtml',), ('application/x-php', 'application/x-httpd-php', 'application/x-httpd-php3', 'application/x-httpd-php4', 'application/x-httpd-php5')),
    'HtmlSmartyLexer': ('pygments.lexers.templates', 'HTML+Smarty', ('html+smarty',), (), ('text/html+smarty',)),
    'HybrisLexer': ('pygments.lexers.other', 'Hybris', ('hybris', 'hy'), ('*.hy', '*.hyb'), ('text/x-hybris', 'application/x-hybris')),
    'IniLexer': ('pygments.lexers.text', 'INI', ('ini', 'cfg'), ('*.ini', '*.cfg'), ('text/x-ini',)),
    'IoLexer': ('pygments.lexers.agile', 'Io', ('io',), ('*.io',), ('text/x-iosrc',)),
    'IokeLexer': ('pygments.lexers.agile', 'Ioke', ('ioke', 'ik'), ('*.ik',), ('text/x-iokesrc',)),
    'IrcLogsLexer': ('pygments.lexers.text', 'IRC logs', ('irc',), ('*.weechatlog',), ('text/x-irclog',)),
    'JadeLexer': ('pygments.lexers.web', 'Jade', ('jade', 'JADE'), ('*.jade',), ('text/x-jade',)),
    'JavaLexer': ('pygments.lexers.compiled', 'Java', ('java',), ('*.java',), ('text/x-java',)),
    'JavascriptDjangoLexer': ('pygments.lexers.templates', 'JavaScript+Django/Jinja', ('js+django', 'javascript+django', 'js+jinja', 'javascript+jinja'), (), ('application/x-javascript+django', 'application/x-javascript+jinja', 'text/x-javascript+django', 'text/x-javascript+jinja', 'text/javascript+django', 'text/javascript+jinja')),
    'JavascriptErbLexer': ('pygments.lexers.templates', 'JavaScript+Ruby', ('js+erb', 'javascript+erb', 'js+ruby', 'javascript+ruby'), (), ('application/x-javascript+ruby', 'text/x-javascript+ruby', 'text/javascript+ruby')),
    'JavascriptGenshiLexer': ('pygments.lexers.templates', 'JavaScript+Genshi Text', ('js+genshitext', 'js+genshi', 'javascript+genshitext', 'javascript+genshi'), (), ('application/x-javascript+genshi', 'text/x-javascript+genshi', 'text/javascript+genshi')),
    'JavascriptLexer': ('pygments.lexers.web', 'JavaScript', ('js', 'javascript'), ('*.js', '*.json'), ('application/javascript', 'application/x-javascript', 'text/x-javascript', 'text/javascript', 'application/json')),
    'JavascriptPhpLexer': ('pygments.lexers.templates', 'JavaScript+PHP', ('js+php', 'javascript+php'), (), ('application/x-javascript+php', 'text/x-javascript+php', 'text/javascript+php')),
    'JavascriptSmartyLexer': ('pygments.lexers.templates', 'JavaScript+Smarty', ('js+smarty', 'javascript+smarty'), (), ('application/x-javascript+smarty', 'text/x-javascript+smarty', 'text/javascript+smarty')),
    'JspLexer': ('pygments.lexers.templates', 'Java Server Page', ('jsp',), ('*.jsp',), ('application/x-jsp',)),
    'LighttpdConfLexer': ('pygments.lexers.text', 'Lighttpd configuration file', ('lighty', 'lighttpd'), (), ('text/x-lighttpd-conf',)),
    'LiterateHaskellLexer': ('pygments.lexers.functional', 'Literate Haskell', ('lhs', 'literate-haskell'), ('*.lhs',), ('text/x-literate-haskell',)),
    'LlvmLexer': ('pygments.lexers.asm', 'LLVM', ('llvm',), ('*.ll',), ('text/x-llvm',)),
    'LogtalkLexer': ('pygments.lexers.other', 'Logtalk', ('logtalk',), ('*.lgt',), ('text/x-logtalk',)),
    'LuaLexer': ('pygments.lexers.agile', 'Lua', ('lua',), ('*.lua', '*.wlua'), ('text/x-lua', 'application/x-lua')),
    'MOOCodeLexer': ('pygments.lexers.other', 'MOOCode', ('moocode',), ('*.moo',), ('text/x-moocode',)),
    'MakefileLexer': ('pygments.lexers.text', 'Makefile', ('make', 'makefile', 'mf', 'bsdmake'), ('*.mak', 'Makefile', 'makefile', 'Makefile.*', 'GNUmakefile'), ('text/x-makefile',)),
    'MakoCssLexer': ('pygments.lexers.templates', 'CSS+Mako', ('css+mako',), (), ('text/css+mako',)),
    'MakoHtmlLexer': ('pygments.lexers.templates', 'HTML+Mako', ('html+mako',), (), ('text/html+mako',)),
    'MakoJavascriptLexer': ('pygments.lexers.templates', 'JavaScript+Mako', ('js+mako', 'javascript+mako'), (), ('application/x-javascript+mako', 'text/x-javascript+mako', 'text/javascript+mako')),
    'MakoLexer': ('pygments.lexers.templates', 'Mako', ('mako',), ('*.mao',), ('application/x-mako',)),
    'MakoXmlLexer': ('pygments.lexers.templates', 'XML+Mako', ('xml+mako',), (), ('application/xml+mako',)),
    'MaqlLexer': ('pygments.lexers.other', 'MAQL', ('maql',), ('*.maql',), ('text/x-gooddata-maql', 'application/x-gooddata-maql')),
    'MasonLexer': ('pygments.lexers.templates', 'Mason', ('mason',), ('*.m', '*.mhtml', '*.mc', '*.mi', 'autohandler', 'dhandler'), ('application/x-mason',)),
    'MatlabLexer': ('pygments.lexers.math', 'Matlab', ('matlab',), ('*.m',), ('text/matlab',)),
    'MatlabSessionLexer': ('pygments.lexers.math', 'Matlab session', ('matlabsession',), (), ()),
    'MiniDLexer': ('pygments.lexers.agile', 'MiniD', ('minid',), ('*.md',), ('text/x-minidsrc',)),
    'ModelicaLexer': ('pygments.lexers.other', 'Modelica', ('modelica',), ('*.mo',), ('text/x-modelica',)),
    'Modula2Lexer': ('pygments.lexers.compiled', 'Modula-2', ('modula2', 'm2'), ('*.def', '*.mod'), ('text/x-modula2',)),
    'MoinWikiLexer': ('pygments.lexers.text', 'MoinMoin/Trac Wiki markup', ('trac-wiki', 'moin'), (), ('text/x-trac-wiki',)),
    'MuPADLexer': ('pygments.lexers.math', 'MuPAD', ('mupad',), ('*.mu',), ()),
    'MxmlLexer': ('pygments.lexers.web', 'MXML', ('mxml',), ('*.mxml',), ()),
    'MySqlLexer': ('pygments.lexers.other', 'MySQL', ('mysql',), (), ('text/x-mysql',)),
    'MyghtyCssLexer': ('pygments.lexers.templates', 'CSS+Myghty', ('css+myghty',), (), ('text/css+myghty',)),
    'MyghtyHtmlLexer': ('pygments.lexers.templates', 'HTML+Myghty', ('html+myghty',), (), ('text/html+myghty',)),
    'MyghtyJavascriptLexer': ('pygments.lexers.templates', 'JavaScript+Myghty', ('js+myghty', 'javascript+myghty'), (), ('application/x-javascript+myghty', 'text/x-javascript+myghty', 'text/javascript+mygthy')),
    'MyghtyLexer': ('pygments.lexers.templates', 'Myghty', ('myghty',), ('*.myt', 'autodelegate'), ('application/x-myghty',)),
    'MyghtyXmlLexer': ('pygments.lexers.templates', 'XML+Myghty', ('xml+myghty',), (), ('application/xml+myghty',)),
    'NasmLexer': ('pygments.lexers.asm', 'NASM', ('nasm',), ('*.asm', '*.ASM'), ('text/x-nasm',)),
    'NemerleLexer': ('pygments.lexers.dotnet', 'Nemerle', ('nemerle',), ('*.n',), ('text/x-nemerle',)),
    'NewspeakLexer': ('pygments.lexers.other', 'Newspeak', ('newspeak',), ('*.ns2',), ('text/x-newspeak',)),
    'NginxConfLexer': ('pygments.lexers.text', 'Nginx configuration file', ('nginx',), (), ('text/x-nginx-conf',)),
<<<<<<< HEAD
    'NimrodLexer': ('pygments.lexers.compiled', 'Nimrod', ('nimrod', 'nim'), ('*.nim',), ()),
=======
    'NimrodLexer': ('pygments.lexers.compiled', 'Nimrod', ('nimrod', 'nim'), ('*.nim', '*.nimrod'), ('text/x-nimrod',)),
>>>>>>> a44bda7e
    'NumPyLexer': ('pygments.lexers.math', 'NumPy', ('numpy',), (), ()),
    'ObjdumpLexer': ('pygments.lexers.asm', 'objdump', ('objdump',), ('*.objdump',), ('text/x-objdump',)),
    'ObjectiveCLexer': ('pygments.lexers.compiled', 'Objective-C', ('objective-c', 'objectivec', 'obj-c', 'objc'), ('*.m',), ('text/x-objective-c',)),
    'ObjectiveJLexer': ('pygments.lexers.web', 'Objective-J', ('objective-j', 'objectivej', 'obj-j', 'objj'), ('*.j',), ('text/x-objective-j',)),
    'OcamlLexer': ('pygments.lexers.compiled', 'OCaml', ('ocaml',), ('*.ml', '*.mli', '*.mll', '*.mly'), ('text/x-ocaml',)),
    'OcamlLexer': ('pygments.lexers.functional', 'OCaml', ('ocaml',), ('*.ml', '*.mli', '*.mll', '*.mly'), ('text/x-ocaml',)),
    'OctaveLexer': ('pygments.lexers.math', 'Octave', ('octave',), ('*.m',), ('text/octave',)),
    'OocLexer': ('pygments.lexers.compiled', 'Ooc', ('ooc',), ('*.ooc',), ('text/x-ooc',)),
    'PerlLexer': ('pygments.lexers.agile', 'Perl', ('perl', 'pl'), ('*.pl', '*.pm'), ('text/x-perl', 'application/x-perl')),
    'PhpLexer': ('pygments.lexers.web', 'PHP', ('php', 'php3', 'php4', 'php5'), ('*.php', '*.php[345]'), ('text/x-php',)),
    'PlPgsqlLexer': ('pygments.lexers.postgres', 'PL/pgSQL', ('plpgsql',), (), ('text/x-plpgsql',)),
    'PostScriptLexer': ('pygments.lexers.other', 'PostScript', ('postscript',), ('*.ps', '*.eps'), ('application/postscript',)),
    'PostgresConsoleLexer': ('pygments.lexers.postgres', 'PostgreSQL console (psql)', ('psql', 'postgresql-console', 'postgres-console'), (), ('text/x-postgresql-psql',)),
    'PostgresLexer': ('pygments.lexers.postgres', 'PostgreSQL SQL dialect', ('postgresql', 'postgres'), (), ('text/x-postgresql',)),
    'PovrayLexer': ('pygments.lexers.other', 'POVRay', ('pov',), ('*.pov', '*.inc'), ('text/x-povray',)),
    'PrologLexer': ('pygments.lexers.compiled', 'Prolog', ('prolog',), ('*.prolog', '*.pro', '*.pl'), ('text/x-prolog',)),
    'PropertiesLexer': ('pygments.lexers.text', 'Properties', ('properties',), ('*.properties',), ('text/x-java-properties',)),
    'ProtoBufLexer': ('pygments.lexers.other', 'Protocol Buffer', ('protobuf',), ('*.proto',), ()),
    'PyPyLogLexer': ('pygments.lexers.pypylog', 'PyPy Log', ('pypylog', 'pypy'), ('*.pypylog',), ('application/x-pypylog',)),
    'Python3Lexer': ('pygments.lexers.agile', 'Python 3', ('python3', 'py3'), (), ('text/x-python3', 'application/x-python3')),
    'Python3TracebackLexer': ('pygments.lexers.agile', 'Python 3.0 Traceback', ('py3tb',), ('*.py3tb',), ('text/x-python3-traceback',)),
    'PythonConsoleLexer': ('pygments.lexers.agile', 'Python console session', ('pycon',), (), ('text/x-python-doctest',)),
    'PythonLexer': ('pygments.lexers.agile', 'Python', ('python', 'py'), ('*.py', '*.pyw', '*.sc', 'SConstruct', 'SConscript', '*.tac'), ('text/x-python', 'application/x-python')),
    'PythonTracebackLexer': ('pygments.lexers.agile', 'Python Traceback', ('pytb',), ('*.pytb',), ('text/x-python-traceback',)),
    'RConsoleLexer': ('pygments.lexers.math', 'RConsole', ('rconsole', 'rout'), ('*.Rout',), ()),
    'RagelCLexer': ('pygments.lexers.parsers', 'Ragel in C Host', ('ragel-c',), ('*.rl',), ()),
    'RagelCppLexer': ('pygments.lexers.parsers', 'Ragel in CPP Host', ('ragel-cpp',), ('*.rl',), ()),
    'RagelDLexer': ('pygments.lexers.parsers', 'Ragel in D Host', ('ragel-d',), ('*.rl',), ()),
    'RagelEmbeddedLexer': ('pygments.lexers.parsers', 'Embedded Ragel', ('ragel-em',), ('*.rl',), ()),
    'RagelJavaLexer': ('pygments.lexers.parsers', 'Ragel in Java Host', ('ragel-java',), ('*.rl',), ()),
    'RagelLexer': ('pygments.lexers.parsers', 'Ragel', ('ragel',), (), ()),
    'RagelObjectiveCLexer': ('pygments.lexers.parsers', 'Ragel in Objective C Host', ('ragel-objc',), ('*.rl',), ()),
    'RagelRubyLexer': ('pygments.lexers.parsers', 'Ragel in Ruby Host', ('ragel-ruby', 'ragel-rb'), ('*.rl',), ()),
    'RawTokenLexer': ('pygments.lexers.special', 'Raw token data', ('raw',), (), ('application/x-pygments-tokens',)),
    'RebolLexer': ('pygments.lexers.other', 'REBOL', ('rebol',), ('*.r', '*.r3'), ('text/x-rebol',)),
    'RedcodeLexer': ('pygments.lexers.other', 'Redcode', ('redcode',), ('*.cw',), ()),
    'RhtmlLexer': ('pygments.lexers.templates', 'RHTML', ('rhtml', 'html+erb', 'html+ruby'), ('*.rhtml',), ('text/html+ruby',)),
    'RstLexer': ('pygments.lexers.text', 'reStructuredText', ('rst', 'rest', 'restructuredtext'), ('*.rst', '*.rest'), ('text/x-rst', 'text/prs.fallenstein.rst')),
    'RubyConsoleLexer': ('pygments.lexers.agile', 'Ruby irb session', ('rbcon', 'irb'), (), ('text/x-ruby-shellsession',)),
    'RubyLexer': ('pygments.lexers.agile', 'Ruby', ('rb', 'ruby', 'duby'), ('*.rb', '*.rbw', 'Rakefile', '*.rake', '*.gemspec', '*.rbx', '*.duby'), ('text/x-ruby', 'application/x-ruby')),
    'SLexer': ('pygments.lexers.math', 'S', ('splus', 's', 'r'), ('*.S', '*.R'), ('text/S-plus', 'text/S', 'text/R')),
    'SMLLexer': ('pygments.lexers.functional', 'Standard ML', ('sml',), ('*.sml', '*.sig', '*.fun'), ('text/x-standardml', 'application/x-standardml')),
    'SassLexer': ('pygments.lexers.web', 'Sass', ('sass', 'SASS'), ('*.sass',), ('text/x-sass',)),
    'ScalaLexer': ('pygments.lexers.compiled', 'Scala', ('scala',), ('*.scala',), ('text/x-scala',)),
    'ScamlLexer': ('pygments.lexers.web', 'Scaml', ('scaml', 'SCAML'), ('*.scaml',), ('text/x-scaml',)),
    'SchemeLexer': ('pygments.lexers.functional', 'Scheme', ('scheme', 'scm'), ('*.scm', '*.ss', '*.rkt'), ('text/x-scheme', 'application/x-scheme')),
    'ScssLexer': ('pygments.lexers.web', 'SCSS', ('scss',), ('*.scss',), ('text/x-scss',)),
    'SmalltalkLexer': ('pygments.lexers.other', 'Smalltalk', ('smalltalk', 'squeak'), ('*.st',), ('text/x-smalltalk',)),
    'SmartyLexer': ('pygments.lexers.templates', 'Smarty', ('smarty',), ('*.tpl',), ('application/x-smarty',)),
    'SourcesListLexer': ('pygments.lexers.text', 'Debian Sourcelist', ('sourceslist', 'sources.list'), ('sources.list',), ()),
    'SqlLexer': ('pygments.lexers.other', 'SQL', ('sql',), ('*.sql',), ('text/x-sql',)),
    'SqliteConsoleLexer': ('pygments.lexers.other', 'sqlite3con', ('sqlite3',), ('*.sqlite3-console',), ('text/x-sqlite3-console',)),
    'SquidConfLexer': ('pygments.lexers.text', 'SquidConf', ('squidconf', 'squid.conf', 'squid'), ('squid.conf',), ('text/x-squidconf',)),
    'SspLexer': ('pygments.lexers.templates', 'Scalate Server Page', ('ssp',), ('*.ssp',), ('application/x-ssp',)),
    'TclLexer': ('pygments.lexers.agile', 'Tcl', ('tcl',), ('*.tcl',), ('text/x-tcl', 'text/x-script.tcl', 'application/x-tcl')),
    'TcshLexer': ('pygments.lexers.other', 'Tcsh', ('tcsh', 'csh'), ('*.tcsh', '*.csh'), ('application/x-csh',)),
    'TexLexer': ('pygments.lexers.text', 'TeX', ('tex', 'latex'), ('*.tex', '*.aux', '*.toc'), ('text/x-tex', 'text/x-latex')),
    'TextLexer': ('pygments.lexers.special', 'Text only', ('text',), ('*.txt',), ('text/plain',)),
    'ValaLexer': ('pygments.lexers.compiled', 'Vala', ('vala', 'vapi'), ('*.vala', '*.vapi'), ('text/x-vala',)),
    'VbNetAspxLexer': ('pygments.lexers.dotnet', 'aspx-vb', ('aspx-vb',), ('*.aspx', '*.asax', '*.ascx', '*.ashx', '*.asmx', '*.axd'), ()),
    'VbNetLexer': ('pygments.lexers.dotnet', 'VB.net', ('vb.net', 'vbnet'), ('*.vb', '*.bas'), ('text/x-vbnet', 'text/x-vba')),
    'VelocityHtmlLexer': ('pygments.lexers.templates', 'HTML+Velocity', ('html+velocity',), (), ('text/html+velocity',)),
    'VelocityLexer': ('pygments.lexers.templates', 'Velocity', ('velocity',), ('*.vm', '*.fhtml'), ()),
    'VelocityXmlLexer': ('pygments.lexers.templates', 'XML+Velocity', ('xml+velocity',), (), ('application/xml+velocity',)),
    'VerilogLexer': ('pygments.lexers.hdl', 'verilog', ('v',), ('*.v', '*.sv'), ('text/x-verilog',)),
    'VimLexer': ('pygments.lexers.text', 'VimL', ('vim',), ('*.vim', '.vimrc', '.exrc', '.gvimrc', '_vimrc', '_exrc', '_gvimrc'), ('text/x-vim',)),
    'XQueryLexer': ('pygments.lexers.web', 'XQuery', ('xquery', 'xqy'), ('*.xqy', '*.xquery'), ('text/xquery', 'application/xquery')),
    'XmlDjangoLexer': ('pygments.lexers.templates', 'XML+Django/Jinja', ('xml+django', 'xml+jinja'), (), ('application/xml+django', 'application/xml+jinja')),
    'XmlErbLexer': ('pygments.lexers.templates', 'XML+Ruby', ('xml+erb', 'xml+ruby'), (), ('application/xml+ruby',)),
    'XmlLexer': ('pygments.lexers.web', 'XML', ('xml',), ('*.xml', '*.xsl', '*.rss', '*.xslt', '*.xsd', '*.wsdl'), ('text/xml', 'application/xml', 'image/svg+xml', 'application/rss+xml', 'application/atom+xml')),
    'XmlPhpLexer': ('pygments.lexers.templates', 'XML+PHP', ('xml+php',), (), ('application/xml+php',)),
    'XmlSmartyLexer': ('pygments.lexers.templates', 'XML+Smarty', ('xml+smarty',), (), ('application/xml+smarty',)),
    'XsltLexer': ('pygments.lexers.web', 'XSLT', ('xslt',), ('*.xsl', '*.xslt'), ('application/xsl+xml', 'application/xslt+xml')),
    'YamlLexer': ('pygments.lexers.text', 'YAML', ('yaml',), ('*.yaml', '*.yml'), ('text/x-yaml',)),
}

if __name__ == '__main__':
    import sys
    import os

    # lookup lexers
    found_lexers = []
    sys.path.insert(0, os.path.join(os.path.dirname(__file__), '..', '..'))
    for filename in os.listdir('.'):
        if filename.endswith('.py') and not filename.startswith('_'):
            module_name = 'pygments.lexers.%s' % filename[:-3]
            print module_name
            module = __import__(module_name, None, None, [''])
            for lexer_name in module.__all__:
                lexer = getattr(module, lexer_name)
                found_lexers.append(
                    '%r: %r' % (lexer_name,
                                (module_name,
                                 lexer.name,
                                 tuple(lexer.aliases),
                                 tuple(lexer.filenames),
                                 tuple(lexer.mimetypes))))
    # sort them, that should make the diff files for svn smaller
    found_lexers.sort()

    # extract useful sourcecode from this file
    f = open(__file__)
    try:
        content = f.read()
    finally:
        f.close()
    header = content[:content.find('LEXERS = {')]
    footer = content[content.find("if __name__ == '__main__':"):]

    # write new file
    f = open(__file__, 'w')
    f.write(header)
    f.write('LEXERS = {\n    %s,\n}\n\n' % ',\n    '.join(found_lexers))
    f.write(footer)
    f.close()<|MERGE_RESOLUTION|>--- conflicted
+++ resolved
@@ -154,11 +154,7 @@
     'NemerleLexer': ('pygments.lexers.dotnet', 'Nemerle', ('nemerle',), ('*.n',), ('text/x-nemerle',)),
     'NewspeakLexer': ('pygments.lexers.other', 'Newspeak', ('newspeak',), ('*.ns2',), ('text/x-newspeak',)),
     'NginxConfLexer': ('pygments.lexers.text', 'Nginx configuration file', ('nginx',), (), ('text/x-nginx-conf',)),
-<<<<<<< HEAD
-    'NimrodLexer': ('pygments.lexers.compiled', 'Nimrod', ('nimrod', 'nim'), ('*.nim',), ()),
-=======
     'NimrodLexer': ('pygments.lexers.compiled', 'Nimrod', ('nimrod', 'nim'), ('*.nim', '*.nimrod'), ('text/x-nimrod',)),
->>>>>>> a44bda7e
     'NumPyLexer': ('pygments.lexers.math', 'NumPy', ('numpy',), (), ()),
     'ObjdumpLexer': ('pygments.lexers.asm', 'objdump', ('objdump',), ('*.objdump',), ('text/x-objdump',)),
     'ObjectiveCLexer': ('pygments.lexers.compiled', 'Objective-C', ('objective-c', 'objectivec', 'obj-c', 'objc'), ('*.m',), ('text/x-objective-c',)),
