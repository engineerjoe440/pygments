--- conflicted
+++ resolved
@@ -271,11 +271,8 @@
     'TeaTemplateLexer': ('pygments.lexers.templates', 'Tea', ('tea',), ('*.tea',), ('text/x-tea',)),
     'TexLexer': ('pygments.lexers.text', 'TeX', ('tex', 'latex'), ('*.tex', '*.aux', '*.toc'), ('text/x-tex', 'text/x-latex')),
     'TextLexer': ('pygments.lexers.special', 'Text only', ('text',), ('*.txt',), ('text/plain',)),
-<<<<<<< HEAD
     'TreetopLexer': ('pygments.lexers.parsers', 'Treetop', ('treetop',), ('*.treetop', '*.tt'), ()),
-=======
-    'TypeScriptLexer': ('pygments.lexers.web', 'TypeScript', ('ts',), ('*.ts',), ('application/x-typescript',)),
->>>>>>> af0b2018
+    'TypeScriptLexer': ('pygments.lexers.web', 'TypeScript', ('ts',), ('*.ts',), ('text/x-typescript',)),
     'UrbiscriptLexer': ('pygments.lexers.other', 'UrbiScript', ('urbiscript',), ('*.u',), ('application/x-urbiscript',)),
     'VGLLexer': ('pygments.lexers.other', 'VGL', ('vgl',), ('*.rpf',), ()),
     'ValaLexer': ('pygments.lexers.compiled', 'Vala', ('vala', 'vapi'), ('*.vala', '*.vapi'), ('text/x-vala',)),
