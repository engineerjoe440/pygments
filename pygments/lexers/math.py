--- conflicted
+++ resolved
@@ -1347,9 +1347,6 @@
         if re.search(r'^\s*parameters\s*\{', text, re.M):
             return 1.0
         else:
-<<<<<<< HEAD
-            return 0.0
-=======
             return 0.0
 
 
@@ -1389,5 +1386,4 @@
             (r'[^\\%\n{}]+', Text),
             (r'.', Text),
             ]
-        }
->>>>>>> 3724bb9a
+        }