--- conflicted
+++ resolved
@@ -563,12 +563,8 @@
 '0'           Literal.Number.Integer
 ')'           Punctuation
 '\n      '    Text.Whitespace
-<<<<<<< HEAD
-'// Check error!\n' Comment.Single
-=======
 '// Check error!' Comment.Single
 '\n'          Text.Whitespace
->>>>>>> 6ef47801
 
 '    '        Text.Whitespace
 'end'         Keyword
@@ -663,12 +659,8 @@
 '0'           Literal.Number.Integer
 ')'           Punctuation
 '\n    '      Text.Whitespace
-<<<<<<< HEAD
-'// Check error!\n' Comment.Single
-=======
 '// Check error!' Comment.Single
 '\n'          Text.Whitespace
->>>>>>> 6ef47801
 
 '  '          Text.Whitespace
 'end'         Keyword
